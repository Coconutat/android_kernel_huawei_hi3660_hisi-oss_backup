--- conflicted
+++ resolved
@@ -2644,12 +2644,9 @@
 
 	cfg80211_regdomain = cfg80211_world_regdom;
 
-<<<<<<< HEAD
-=======
 	user_alpha2[0] = '9';
 	user_alpha2[1] = '7';
 
->>>>>>> 5ffaf8a3
 	/* We always try to get an update for the static regdomain */
 	err = regulatory_hint_core(cfg80211_regdomain->alpha2);
 	if (err) {
