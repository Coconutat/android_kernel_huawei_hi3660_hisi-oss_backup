--- conflicted
+++ resolved
@@ -117,13 +117,6 @@
 	master_l10_counter = (unsigned int *)&dummy_master_l10_counter;
 	dummy_master_l10_counter = 0;
 
-<<<<<<< HEAD
-	if (leon3_gptimer_regs && leon3_irqctrl_regs) {
-		LEON3_BYPASS_STORE_PA(&leon3_gptimer_regs->e[0].val, 0);
-		LEON3_BYPASS_STORE_PA(&leon3_gptimer_regs->e[0].rld,
-				      (((1000000 / HZ) - 1)));
-		LEON3_BYPASS_STORE_PA(&leon3_gptimer_regs->e[0].ctrl, 0);
-=======
 	/*Find IRQMP IRQ Controller Registers base address otherwise bail out.*/
 	rootnp = of_find_node_by_path("/ambapp0");
 	if (!rootnp)
@@ -181,7 +174,6 @@
 			(((1000000 / HZ) - 1)));
 		LEON3_BYPASS_STORE_PA(
 			&leon3_gptimer_regs->e[leon3_gptimer_idx].ctrl, 0);
->>>>>>> 09798eb9
 
 #ifdef CONFIG_SMP
 		leon_percpu_timer_dev[0].start = (int)leon3_gptimer_regs;
@@ -194,11 +186,6 @@
 			BUG();
 		}
 
-<<<<<<< HEAD
-		LEON3_BYPASS_STORE_PA(&leon3_gptimer_regs->e[1].val, 0);
-		LEON3_BYPASS_STORE_PA(&leon3_gptimer_regs->e[1].rld, (((1000000/HZ) - 1)));
-		LEON3_BYPASS_STORE_PA(&leon3_gptimer_regs->e[1].ctrl, 0);
-=======
 		LEON3_BYPASS_STORE_PA(
 			&leon3_gptimer_regs->e[leon3_gptimer_idx+1].val, 0);
 		LEON3_BYPASS_STORE_PA(
@@ -206,7 +193,6 @@
 			(((1000000/HZ) - 1)));
 		LEON3_BYPASS_STORE_PA(
 			&leon3_gptimer_regs->e[leon3_gptimer_idx+1].ctrl, 0);
->>>>>>> 09798eb9
 # endif
 
 		/*
