/*
 * Marvell EBU clock core handling defined at reset
 *
 * Copyright (C) 2012 Marvell
 *
 * Gregory CLEMENT <gregory.clement@free-electrons.com>
 * Sebastian Hesselbarth <sebastian.hesselbarth@gmail.com>
 *
 * This file is licensed under the terms of the GNU General Public
 * License version 2.  This program is licensed "as is" without any
 * warranty of any kind, whether express or implied.
 */
#include <linux/kernel.h>
#include <linux/clk.h>
#include <linux/clkdev.h>
#include <linux/clk-provider.h>
#include <linux/of_address.h>
#include <linux/io.h>
#include <linux/of.h>
#include "clk-core.h"

struct core_ratio {
	int id;
	const char *name;
};

struct core_clocks {
	u32 (*get_tclk_freq)(void __iomem *sar);
	u32 (*get_cpu_freq)(void __iomem *sar);
	void (*get_clk_ratio)(void __iomem *sar, int id, int *mult, int *div);
	const struct core_ratio *ratios;
	int num_ratios;
};

static struct clk_onecell_data clk_data;

static void __init mvebu_clk_core_setup(struct device_node *np,
				 struct core_clocks *coreclk)
{
	const char *tclk_name = "tclk";
	const char *cpuclk_name = "cpuclk";
	void __iomem *base;
	unsigned long rate;
	int n;

	base = of_iomap(np, 0);
	if (WARN_ON(!base))
		return;

	/*
	 * Allocate struct for TCLK, cpu clk, and core ratio clocks
	 */
	clk_data.clk_num = 2 + coreclk->num_ratios;
	clk_data.clks = kzalloc(clk_data.clk_num * sizeof(struct clk *),
				GFP_KERNEL);
	if (WARN_ON(!clk_data.clks))
		return;

	/*
	 * Register TCLK
	 */
	of_property_read_string_index(np, "clock-output-names", 0,
				      &tclk_name);
	rate = coreclk->get_tclk_freq(base);
	clk_data.clks[0] = clk_register_fixed_rate(NULL, tclk_name, NULL,
						   CLK_IS_ROOT, rate);
	WARN_ON(IS_ERR(clk_data.clks[0]));

	/*
	 * Register CPU clock
	 */
	of_property_read_string_index(np, "clock-output-names", 1,
				      &cpuclk_name);
	rate = coreclk->get_cpu_freq(base);
	clk_data.clks[1] = clk_register_fixed_rate(NULL, cpuclk_name, NULL,
						   CLK_IS_ROOT, rate);
	WARN_ON(IS_ERR(clk_data.clks[1]));

	/*
	 * Register fixed-factor clocks derived from CPU clock
	 */
	for (n = 0; n < coreclk->num_ratios; n++) {
		const char *rclk_name = coreclk->ratios[n].name;
		int mult, div;

		of_property_read_string_index(np, "clock-output-names",
					      2+n, &rclk_name);
		coreclk->get_clk_ratio(base, coreclk->ratios[n].id,
				       &mult, &div);
		clk_data.clks[2+n] = clk_register_fixed_factor(NULL, rclk_name,
				       cpuclk_name, 0, mult, div);
		WARN_ON(IS_ERR(clk_data.clks[2+n]));
	};

	/*
	 * SAR register isn't needed anymore
	 */
	iounmap(base);

	of_clk_add_provider(np, of_clk_src_onecell_get, &clk_data);
}

#ifdef CONFIG_MACH_ARMADA_370_XP
/*
 * Armada 370/XP Sample At Reset is a 64 bit bitfiled split in two
 * register of 32 bits
 */

#define SARL				    0	/* Low part [0:31] */
#define	    SARL_AXP_PCLK_FREQ_OPT	    21
#define	    SARL_AXP_PCLK_FREQ_OPT_MASK	    0x7
#define	    SARL_A370_PCLK_FREQ_OPT	    11
#define	    SARL_A370_PCLK_FREQ_OPT_MASK    0xF
#define	    SARL_AXP_FAB_FREQ_OPT	    24
#define	    SARL_AXP_FAB_FREQ_OPT_MASK	    0xF
#define	    SARL_A370_FAB_FREQ_OPT	    15
#define	    SARL_A370_FAB_FREQ_OPT_MASK	    0x1F
#define	    SARL_A370_TCLK_FREQ_OPT	    20
#define	    SARL_A370_TCLK_FREQ_OPT_MASK    0x1
#define SARH				    4	/* High part [32:63] */
#define	    SARH_AXP_PCLK_FREQ_OPT	    (52-32)
#define	    SARH_AXP_PCLK_FREQ_OPT_MASK	    0x1
#define	    SARH_AXP_PCLK_FREQ_OPT_SHIFT    3
#define	    SARH_AXP_FAB_FREQ_OPT	    (51-32)
#define	    SARH_AXP_FAB_FREQ_OPT_MASK	    0x1
#define	    SARH_AXP_FAB_FREQ_OPT_SHIFT	    4

static const u32 __initconst armada_370_tclk_frequencies[] = {
	16600000,
	20000000,
};

static u32 __init armada_370_get_tclk_freq(void __iomem *sar)
{
	u8 tclk_freq_select = 0;

	tclk_freq_select = ((readl(sar) >> SARL_A370_TCLK_FREQ_OPT) &
			    SARL_A370_TCLK_FREQ_OPT_MASK);
	return armada_370_tclk_frequencies[tclk_freq_select];
}

static const u32 __initconst armada_370_cpu_frequencies[] = {
	400000000,
	533000000,
	667000000,
	800000000,
	1000000000,
	1067000000,
	1200000000,
};

static u32 __init armada_370_get_cpu_freq(void __iomem *sar)
{
	u32 cpu_freq;
	u8 cpu_freq_select = 0;

	cpu_freq_select = ((readl(sar) >> SARL_A370_PCLK_FREQ_OPT) &
			   SARL_A370_PCLK_FREQ_OPT_MASK);
<<<<<<< HEAD
	if (cpu_freq_select >= ARRAY_SIZE(armada_370_cpu_frequencies)) {
		pr_err("CPU freq select unsuported %d\n", cpu_freq_select);
=======
	if (cpu_freq_select > ARRAY_SIZE(armada_370_cpu_frequencies)) {
		pr_err("CPU freq select unsupported %d\n", cpu_freq_select);
>>>>>>> 071361d3
		cpu_freq = 0;
	} else
		cpu_freq = armada_370_cpu_frequencies[cpu_freq_select];

	return cpu_freq;
}

enum { A370_XP_NBCLK, A370_XP_HCLK, A370_XP_DRAMCLK };

static const struct core_ratio __initconst armada_370_xp_core_ratios[] = {
	{ .id = A370_XP_NBCLK,	 .name = "nbclk" },
	{ .id = A370_XP_HCLK,	 .name = "hclk" },
	{ .id = A370_XP_DRAMCLK, .name = "dramclk" },
};

static const int __initconst armada_370_xp_nbclk_ratios[32][2] = {
	{0, 1}, {1, 2}, {2, 2}, {2, 2},
	{1, 2}, {1, 2}, {1, 1}, {2, 3},
	{0, 1}, {1, 2}, {2, 4}, {0, 1},
	{1, 2}, {0, 1}, {0, 1}, {2, 2},
	{0, 1}, {0, 1}, {0, 1}, {1, 1},
	{2, 3}, {0, 1}, {0, 1}, {0, 1},
	{0, 1}, {0, 1}, {0, 1}, {1, 1},
	{0, 1}, {0, 1}, {0, 1}, {0, 1},
};

static const int __initconst armada_370_xp_hclk_ratios[32][2] = {
	{0, 1}, {1, 2}, {2, 6}, {2, 3},
	{1, 3}, {1, 4}, {1, 2}, {2, 6},
	{0, 1}, {1, 6}, {2, 10}, {0, 1},
	{1, 4}, {0, 1}, {0, 1}, {2, 5},
	{0, 1}, {0, 1}, {0, 1}, {1, 2},
	{2, 6}, {0, 1}, {0, 1}, {0, 1},
	{0, 1}, {0, 1}, {0, 1}, {1, 1},
	{0, 1}, {0, 1}, {0, 1}, {0, 1},
};

static const int __initconst armada_370_xp_dramclk_ratios[32][2] = {
	{0, 1}, {1, 2}, {2, 3}, {2, 3},
	{1, 3}, {1, 2}, {1, 2}, {2, 6},
	{0, 1}, {1, 3}, {2, 5}, {0, 1},
	{1, 4}, {0, 1}, {0, 1}, {2, 5},
	{0, 1}, {0, 1}, {0, 1}, {1, 1},
	{2, 3}, {0, 1}, {0, 1}, {0, 1},
	{0, 1}, {0, 1}, {0, 1}, {1, 1},
	{0, 1}, {0, 1}, {0, 1}, {0, 1},
};

static void __init armada_370_xp_get_clk_ratio(u32 opt,
	void __iomem *sar, int id, int *mult, int *div)
{
	switch (id) {
	case A370_XP_NBCLK:
		*mult = armada_370_xp_nbclk_ratios[opt][0];
		*div = armada_370_xp_nbclk_ratios[opt][1];
		break;
	case A370_XP_HCLK:
		*mult = armada_370_xp_hclk_ratios[opt][0];
		*div = armada_370_xp_hclk_ratios[opt][1];
		break;
	case A370_XP_DRAMCLK:
		*mult = armada_370_xp_dramclk_ratios[opt][0];
		*div = armada_370_xp_dramclk_ratios[opt][1];
		break;
	}
}

static void __init armada_370_get_clk_ratio(
	void __iomem *sar, int id, int *mult, int *div)
{
	u32 opt = ((readl(sar) >> SARL_A370_FAB_FREQ_OPT) &
		SARL_A370_FAB_FREQ_OPT_MASK);

	armada_370_xp_get_clk_ratio(opt, sar, id, mult, div);
}


static const struct core_clocks armada_370_core_clocks = {
	.get_tclk_freq = armada_370_get_tclk_freq,
	.get_cpu_freq = armada_370_get_cpu_freq,
	.get_clk_ratio = armada_370_get_clk_ratio,
	.ratios = armada_370_xp_core_ratios,
	.num_ratios = ARRAY_SIZE(armada_370_xp_core_ratios),
};

static const u32 __initconst armada_xp_cpu_frequencies[] = {
	1000000000,
	1066000000,
	1200000000,
	1333000000,
	1500000000,
	1666000000,
	1800000000,
	2000000000,
	667000000,
	0,
	800000000,
	1600000000,
};

/* For Armada XP TCLK frequency is fix: 250MHz */
static u32 __init armada_xp_get_tclk_freq(void __iomem *sar)
{
	return 250 * 1000 * 1000;
}

static u32 __init armada_xp_get_cpu_freq(void __iomem *sar)
{
	u32 cpu_freq;
	u8 cpu_freq_select = 0;

	cpu_freq_select = ((readl(sar) >> SARL_AXP_PCLK_FREQ_OPT) &
			   SARL_AXP_PCLK_FREQ_OPT_MASK);
	/*
	 * The upper bit is not contiguous to the other ones and
	 * located in the high part of the SAR registers
	 */
	cpu_freq_select |= (((readl(sar+4) >> SARH_AXP_PCLK_FREQ_OPT) &
			     SARH_AXP_PCLK_FREQ_OPT_MASK)
			    << SARH_AXP_PCLK_FREQ_OPT_SHIFT);
<<<<<<< HEAD
	if (cpu_freq_select >= ARRAY_SIZE(armada_xp_cpu_frequencies)) {
		pr_err("CPU freq select unsuported: %d\n", cpu_freq_select);
=======
	if (cpu_freq_select > ARRAY_SIZE(armada_xp_cpu_frequencies)) {
		pr_err("CPU freq select unsupported: %d\n", cpu_freq_select);
>>>>>>> 071361d3
		cpu_freq = 0;
	} else
		cpu_freq = armada_xp_cpu_frequencies[cpu_freq_select];

	return cpu_freq;
}

static void __init armada_xp_get_clk_ratio(
	void __iomem *sar, int id, int *mult, int *div)
{

	u32 opt = ((readl(sar) >> SARL_AXP_FAB_FREQ_OPT) &
	      SARL_AXP_FAB_FREQ_OPT_MASK);
	/*
	 * The upper bit is not contiguous to the other ones and
	 * located in the high part of the SAR registers
	 */
	opt |= (((readl(sar+4) >> SARH_AXP_FAB_FREQ_OPT) &
		SARH_AXP_FAB_FREQ_OPT_MASK)
	       << SARH_AXP_FAB_FREQ_OPT_SHIFT);

	armada_370_xp_get_clk_ratio(opt, sar, id, mult, div);
}

static const struct core_clocks armada_xp_core_clocks = {
	.get_tclk_freq = armada_xp_get_tclk_freq,
	.get_cpu_freq = armada_xp_get_cpu_freq,
	.get_clk_ratio = armada_xp_get_clk_ratio,
	.ratios = armada_370_xp_core_ratios,
	.num_ratios = ARRAY_SIZE(armada_370_xp_core_ratios),
};

#endif /* CONFIG_MACH_ARMADA_370_XP */

/*
 * Dove PLL sample-at-reset configuration
 *
 * SAR0[8:5]   : CPU frequency
 *		 5  = 1000 MHz
 *		 6  =  933 MHz
 *		 7  =  933 MHz
 *		 8  =  800 MHz
 *		 9  =  800 MHz
 *		 10 =  800 MHz
 *		 11 = 1067 MHz
 *		 12 =  667 MHz
 *		 13 =  533 MHz
 *		 14 =  400 MHz
 *		 15 =  333 MHz
 *		 others reserved.
 *
 * SAR0[11:9]  : CPU to L2 Clock divider ratio
 *		 0 = (1/1) * CPU
 *		 2 = (1/2) * CPU
 *		 4 = (1/3) * CPU
 *		 6 = (1/4) * CPU
 *		 others reserved.
 *
 * SAR0[15:12] : CPU to DDR DRAM Clock divider ratio
 *		 0  = (1/1) * CPU
 *		 2  = (1/2) * CPU
 *		 3  = (2/5) * CPU
 *		 4  = (1/3) * CPU
 *		 6  = (1/4) * CPU
 *		 8  = (1/5) * CPU
 *		 10 = (1/6) * CPU
 *		 12 = (1/7) * CPU
 *		 14 = (1/8) * CPU
 *		 15 = (1/10) * CPU
 *		 others reserved.
 *
 * SAR0[24:23] : TCLK frequency
 *		 0 = 166 MHz
 *		 1 = 125 MHz
 *		 others reserved.
 */
#ifdef CONFIG_ARCH_DOVE
#define SAR_DOVE_CPU_FREQ		5
#define SAR_DOVE_CPU_FREQ_MASK		0xf
#define SAR_DOVE_L2_RATIO		9
#define SAR_DOVE_L2_RATIO_MASK		0x7
#define SAR_DOVE_DDR_RATIO		12
#define SAR_DOVE_DDR_RATIO_MASK		0xf
#define SAR_DOVE_TCLK_FREQ		23
#define SAR_DOVE_TCLK_FREQ_MASK		0x3

static const u32 __initconst dove_tclk_frequencies[] = {
	166666667,
	125000000,
	0, 0
};

static u32 __init dove_get_tclk_freq(void __iomem *sar)
{
	u32 opt = (readl(sar) >> SAR_DOVE_TCLK_FREQ) &
		SAR_DOVE_TCLK_FREQ_MASK;
	return dove_tclk_frequencies[opt];
}

static const u32 __initconst dove_cpu_frequencies[] = {
	0, 0, 0, 0, 0,
	1000000000,
	933333333, 933333333,
	800000000, 800000000, 800000000,
	1066666667,
	666666667,
	533333333,
	400000000,
	333333333
};

static u32 __init dove_get_cpu_freq(void __iomem *sar)
{
	u32 opt = (readl(sar) >> SAR_DOVE_CPU_FREQ) &
		SAR_DOVE_CPU_FREQ_MASK;
	return dove_cpu_frequencies[opt];
}

enum { DOVE_CPU_TO_L2, DOVE_CPU_TO_DDR };

static const struct core_ratio __initconst dove_core_ratios[] = {
	{ .id = DOVE_CPU_TO_L2, .name = "l2clk", },
	{ .id = DOVE_CPU_TO_DDR, .name = "ddrclk", }
};

static const int __initconst dove_cpu_l2_ratios[8][2] = {
	{ 1, 1 }, { 0, 1 }, { 1, 2 }, { 0, 1 },
	{ 1, 3 }, { 0, 1 }, { 1, 4 }, { 0, 1 }
};

static const int __initconst dove_cpu_ddr_ratios[16][2] = {
	{ 1, 1 }, { 0, 1 }, { 1, 2 }, { 2, 5 },
	{ 1, 3 }, { 0, 1 }, { 1, 4 }, { 0, 1 },
	{ 1, 5 }, { 0, 1 }, { 1, 6 }, { 0, 1 },
	{ 1, 7 }, { 0, 1 }, { 1, 8 }, { 1, 10 }
};

static void __init dove_get_clk_ratio(
	void __iomem *sar, int id, int *mult, int *div)
{
	switch (id) {
	case DOVE_CPU_TO_L2:
	{
		u32 opt = (readl(sar) >> SAR_DOVE_L2_RATIO) &
			SAR_DOVE_L2_RATIO_MASK;
		*mult = dove_cpu_l2_ratios[opt][0];
		*div = dove_cpu_l2_ratios[opt][1];
		break;
	}
	case DOVE_CPU_TO_DDR:
	{
		u32 opt = (readl(sar) >> SAR_DOVE_DDR_RATIO) &
			SAR_DOVE_DDR_RATIO_MASK;
		*mult = dove_cpu_ddr_ratios[opt][0];
		*div = dove_cpu_ddr_ratios[opt][1];
		break;
	}
	}
}

static const struct core_clocks dove_core_clocks = {
	.get_tclk_freq = dove_get_tclk_freq,
	.get_cpu_freq = dove_get_cpu_freq,
	.get_clk_ratio = dove_get_clk_ratio,
	.ratios = dove_core_ratios,
	.num_ratios = ARRAY_SIZE(dove_core_ratios),
};
#endif /* CONFIG_ARCH_DOVE */

/*
 * Kirkwood PLL sample-at-reset configuration
 * (6180 has different SAR layout than other Kirkwood SoCs)
 *
 * SAR0[4:3,22,1] : CPU frequency (6281,6292,6282)
 *	4  =  600 MHz
 *	6  =  800 MHz
 *	7  = 1000 MHz
 *	9  = 1200 MHz
 *	12 = 1500 MHz
 *	13 = 1600 MHz
 *	14 = 1800 MHz
 *	15 = 2000 MHz
 *	others reserved.
 *
 * SAR0[19,10:9] : CPU to L2 Clock divider ratio (6281,6292,6282)
 *	1 = (1/2) * CPU
 *	3 = (1/3) * CPU
 *	5 = (1/4) * CPU
 *	others reserved.
 *
 * SAR0[8:5] : CPU to DDR DRAM Clock divider ratio (6281,6292,6282)
 *	2 = (1/2) * CPU
 *	4 = (1/3) * CPU
 *	6 = (1/4) * CPU
 *	7 = (2/9) * CPU
 *	8 = (1/5) * CPU
 *	9 = (1/6) * CPU
 *	others reserved.
 *
 * SAR0[4:2] : Kirkwood 6180 cpu/l2/ddr clock configuration (6180 only)
 *	5 = [CPU =  600 MHz, L2 = (1/2) * CPU, DDR = 200 MHz = (1/3) * CPU]
 *	6 = [CPU =  800 MHz, L2 = (1/2) * CPU, DDR = 200 MHz = (1/4) * CPU]
 *	7 = [CPU = 1000 MHz, L2 = (1/2) * CPU, DDR = 200 MHz = (1/5) * CPU]
 *	others reserved.
 *
 * SAR0[21] : TCLK frequency
 *	0 = 200 MHz
 *	1 = 166 MHz
 *	others reserved.
 */
#ifdef CONFIG_ARCH_KIRKWOOD
#define SAR_KIRKWOOD_CPU_FREQ(x)	\
	(((x & (1 <<  1)) >>  1) |	\
	 ((x & (1 << 22)) >> 21) |	\
	 ((x & (3 <<  3)) >>  1))
#define SAR_KIRKWOOD_L2_RATIO(x)	\
	(((x & (3 <<  9)) >> 9) |	\
	 (((x & (1 << 19)) >> 17)))
#define SAR_KIRKWOOD_DDR_RATIO		5
#define SAR_KIRKWOOD_DDR_RATIO_MASK	0xf
#define SAR_MV88F6180_CLK		2
#define SAR_MV88F6180_CLK_MASK		0x7
#define SAR_KIRKWOOD_TCLK_FREQ		21
#define SAR_KIRKWOOD_TCLK_FREQ_MASK	0x1

enum { KIRKWOOD_CPU_TO_L2, KIRKWOOD_CPU_TO_DDR };

static const struct core_ratio __initconst kirkwood_core_ratios[] = {
	{ .id = KIRKWOOD_CPU_TO_L2, .name = "l2clk", },
	{ .id = KIRKWOOD_CPU_TO_DDR, .name = "ddrclk", }
};

static u32 __init kirkwood_get_tclk_freq(void __iomem *sar)
{
	u32 opt = (readl(sar) >> SAR_KIRKWOOD_TCLK_FREQ) &
		SAR_KIRKWOOD_TCLK_FREQ_MASK;
	return (opt) ? 166666667 : 200000000;
}

static const u32 __initconst kirkwood_cpu_frequencies[] = {
	0, 0, 0, 0,
	600000000,
	0,
	800000000,
	1000000000,
	0,
	1200000000,
	0, 0,
	1500000000,
	1600000000,
	1800000000,
	2000000000
};

static u32 __init kirkwood_get_cpu_freq(void __iomem *sar)
{
	u32 opt = SAR_KIRKWOOD_CPU_FREQ(readl(sar));
	return kirkwood_cpu_frequencies[opt];
}

static const int __initconst kirkwood_cpu_l2_ratios[8][2] = {
	{ 0, 1 }, { 1, 2 }, { 0, 1 }, { 1, 3 },
	{ 0, 1 }, { 1, 4 }, { 0, 1 }, { 0, 1 }
};

static const int __initconst kirkwood_cpu_ddr_ratios[16][2] = {
	{ 0, 1 }, { 0, 1 }, { 1, 2 }, { 0, 1 },
	{ 1, 3 }, { 0, 1 }, { 1, 4 }, { 2, 9 },
	{ 1, 5 }, { 1, 6 }, { 0, 1 }, { 0, 1 },
	{ 0, 1 }, { 0, 1 }, { 0, 1 }, { 0, 1 }
};

static void __init kirkwood_get_clk_ratio(
	void __iomem *sar, int id, int *mult, int *div)
{
	switch (id) {
	case KIRKWOOD_CPU_TO_L2:
	{
		u32 opt = SAR_KIRKWOOD_L2_RATIO(readl(sar));
		*mult = kirkwood_cpu_l2_ratios[opt][0];
		*div = kirkwood_cpu_l2_ratios[opt][1];
		break;
	}
	case KIRKWOOD_CPU_TO_DDR:
	{
		u32 opt = (readl(sar) >> SAR_KIRKWOOD_DDR_RATIO) &
			SAR_KIRKWOOD_DDR_RATIO_MASK;
		*mult = kirkwood_cpu_ddr_ratios[opt][0];
		*div = kirkwood_cpu_ddr_ratios[opt][1];
		break;
	}
	}
}

static const struct core_clocks kirkwood_core_clocks = {
	.get_tclk_freq = kirkwood_get_tclk_freq,
	.get_cpu_freq = kirkwood_get_cpu_freq,
	.get_clk_ratio = kirkwood_get_clk_ratio,
	.ratios = kirkwood_core_ratios,
	.num_ratios = ARRAY_SIZE(kirkwood_core_ratios),
};

static const u32 __initconst mv88f6180_cpu_frequencies[] = {
	0, 0, 0, 0, 0,
	600000000,
	800000000,
	1000000000
};

static u32 __init mv88f6180_get_cpu_freq(void __iomem *sar)
{
	u32 opt = (readl(sar) >> SAR_MV88F6180_CLK) & SAR_MV88F6180_CLK_MASK;
	return mv88f6180_cpu_frequencies[opt];
}

static const int __initconst mv88f6180_cpu_ddr_ratios[8][2] = {
	{ 0, 1 }, { 0, 1 }, { 0, 1 }, { 0, 1 },
	{ 0, 1 }, { 1, 3 }, { 1, 4 }, { 1, 5 }
};

static void __init mv88f6180_get_clk_ratio(
	void __iomem *sar, int id, int *mult, int *div)
{
	switch (id) {
	case KIRKWOOD_CPU_TO_L2:
	{
		/* mv88f6180 has a fixed 1:2 CPU-to-L2 ratio */
		*mult = 1;
		*div = 2;
		break;
	}
	case KIRKWOOD_CPU_TO_DDR:
	{
		u32 opt = (readl(sar) >> SAR_MV88F6180_CLK) &
			SAR_MV88F6180_CLK_MASK;
		*mult = mv88f6180_cpu_ddr_ratios[opt][0];
		*div = mv88f6180_cpu_ddr_ratios[opt][1];
		break;
	}
	}
}

static const struct core_clocks mv88f6180_core_clocks = {
	.get_tclk_freq = kirkwood_get_tclk_freq,
	.get_cpu_freq = mv88f6180_get_cpu_freq,
	.get_clk_ratio = mv88f6180_get_clk_ratio,
	.ratios = kirkwood_core_ratios,
	.num_ratios = ARRAY_SIZE(kirkwood_core_ratios),
};
#endif /* CONFIG_ARCH_KIRKWOOD */

static const __initdata struct of_device_id clk_core_match[] = {
#ifdef CONFIG_MACH_ARMADA_370_XP
	{
		.compatible = "marvell,armada-370-core-clock",
		.data = &armada_370_core_clocks,
	},
	{
		.compatible = "marvell,armada-xp-core-clock",
		.data = &armada_xp_core_clocks,
	},
#endif
#ifdef CONFIG_ARCH_DOVE
	{
		.compatible = "marvell,dove-core-clock",
		.data = &dove_core_clocks,
	},
#endif

#ifdef CONFIG_ARCH_KIRKWOOD
	{
		.compatible = "marvell,kirkwood-core-clock",
		.data = &kirkwood_core_clocks,
	},
	{
		.compatible = "marvell,mv88f6180-core-clock",
		.data = &mv88f6180_core_clocks,
	},
#endif

	{ }
};

void __init mvebu_core_clk_init(void)
{
	struct device_node *np;

	for_each_matching_node(np, clk_core_match) {
		const struct of_device_id *match =
			of_match_node(clk_core_match, np);
		mvebu_clk_core_setup(np, (struct core_clocks *)match->data);
	}
}<|MERGE_RESOLUTION|>--- conflicted
+++ resolved
@@ -156,13 +156,8 @@
 
 	cpu_freq_select = ((readl(sar) >> SARL_A370_PCLK_FREQ_OPT) &
 			   SARL_A370_PCLK_FREQ_OPT_MASK);
-<<<<<<< HEAD
 	if (cpu_freq_select >= ARRAY_SIZE(armada_370_cpu_frequencies)) {
-		pr_err("CPU freq select unsuported %d\n", cpu_freq_select);
-=======
-	if (cpu_freq_select > ARRAY_SIZE(armada_370_cpu_frequencies)) {
 		pr_err("CPU freq select unsupported %d\n", cpu_freq_select);
->>>>>>> 071361d3
 		cpu_freq = 0;
 	} else
 		cpu_freq = armada_370_cpu_frequencies[cpu_freq_select];
@@ -283,13 +278,8 @@
 	cpu_freq_select |= (((readl(sar+4) >> SARH_AXP_PCLK_FREQ_OPT) &
 			     SARH_AXP_PCLK_FREQ_OPT_MASK)
 			    << SARH_AXP_PCLK_FREQ_OPT_SHIFT);
-<<<<<<< HEAD
 	if (cpu_freq_select >= ARRAY_SIZE(armada_xp_cpu_frequencies)) {
-		pr_err("CPU freq select unsuported: %d\n", cpu_freq_select);
-=======
-	if (cpu_freq_select > ARRAY_SIZE(armada_xp_cpu_frequencies)) {
 		pr_err("CPU freq select unsupported: %d\n", cpu_freq_select);
->>>>>>> 071361d3
 		cpu_freq = 0;
 	} else
 		cpu_freq = armada_xp_cpu_frequencies[cpu_freq_select];
