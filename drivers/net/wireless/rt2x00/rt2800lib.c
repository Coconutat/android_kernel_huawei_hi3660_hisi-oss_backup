/*
	Copyright (C) 2010 Willow Garage <http://www.willowgarage.com>
	Copyright (C) 2010 Ivo van Doorn <IvDoorn@gmail.com>
	Copyright (C) 2009 Bartlomiej Zolnierkiewicz <bzolnier@gmail.com>
	Copyright (C) 2009 Gertjan van Wingerde <gwingerde@gmail.com>

	Based on the original rt2800pci.c and rt2800usb.c.
	  Copyright (C) 2009 Alban Browaeys <prahal@yahoo.com>
	  Copyright (C) 2009 Felix Fietkau <nbd@openwrt.org>
	  Copyright (C) 2009 Luis Correia <luis.f.correia@gmail.com>
	  Copyright (C) 2009 Mattias Nissler <mattias.nissler@gmx.de>
	  Copyright (C) 2009 Mark Asselstine <asselsm@gmail.com>
	  Copyright (C) 2009 Xose Vazquez Perez <xose.vazquez@gmail.com>
	  <http://rt2x00.serialmonkey.com>

	This program is free software; you can redistribute it and/or modify
	it under the terms of the GNU General Public License as published by
	the Free Software Foundation; either version 2 of the License, or
	(at your option) any later version.

	This program is distributed in the hope that it will be useful,
	but WITHOUT ANY WARRANTY; without even the implied warranty of
	MERCHANTABILITY or FITNESS FOR A PARTICULAR PURPOSE. See the
	GNU General Public License for more details.

	You should have received a copy of the GNU General Public License
	along with this program; if not, write to the
	Free Software Foundation, Inc.,
	59 Temple Place - Suite 330, Boston, MA 02111-1307, USA.
 */

/*
	Module: rt2800lib
	Abstract: rt2800 generic device routines.
 */

#include <linux/crc-ccitt.h>
#include <linux/kernel.h>
#include <linux/module.h>
#include <linux/slab.h>

#include "rt2x00.h"
#include "rt2800lib.h"
#include "rt2800.h"

/*
 * Register access.
 * All access to the CSR registers will go through the methods
 * rt2800_register_read and rt2800_register_write.
 * BBP and RF register require indirect register access,
 * and use the CSR registers BBPCSR and RFCSR to achieve this.
 * These indirect registers work with busy bits,
 * and we will try maximal REGISTER_BUSY_COUNT times to access
 * the register while taking a REGISTER_BUSY_DELAY us delay
 * between each attampt. When the busy bit is still set at that time,
 * the access attempt is considered to have failed,
 * and we will print an error.
 * The _lock versions must be used if you already hold the csr_mutex
 */
#define WAIT_FOR_BBP(__dev, __reg) \
	rt2800_regbusy_read((__dev), BBP_CSR_CFG, BBP_CSR_CFG_BUSY, (__reg))
#define WAIT_FOR_RFCSR(__dev, __reg) \
	rt2800_regbusy_read((__dev), RF_CSR_CFG, RF_CSR_CFG_BUSY, (__reg))
#define WAIT_FOR_RF(__dev, __reg) \
	rt2800_regbusy_read((__dev), RF_CSR_CFG0, RF_CSR_CFG0_BUSY, (__reg))
#define WAIT_FOR_MCU(__dev, __reg) \
	rt2800_regbusy_read((__dev), H2M_MAILBOX_CSR, \
			    H2M_MAILBOX_CSR_OWNER, (__reg))

static inline bool rt2800_is_305x_soc(struct rt2x00_dev *rt2x00dev)
{
	/* check for rt2872 on SoC */
	if (!rt2x00_is_soc(rt2x00dev) ||
	    !rt2x00_rt(rt2x00dev, RT2872))
		return false;

	/* we know for sure that these rf chipsets are used on rt305x boards */
	if (rt2x00_rf(rt2x00dev, RF3020) ||
	    rt2x00_rf(rt2x00dev, RF3021) ||
	    rt2x00_rf(rt2x00dev, RF3022))
		return true;

	NOTICE(rt2x00dev, "Unknown RF chipset on rt305x\n");
	return false;
}

static void rt2800_bbp_write(struct rt2x00_dev *rt2x00dev,
			     const unsigned int word, const u8 value)
{
	u32 reg;

	mutex_lock(&rt2x00dev->csr_mutex);

	/*
	 * Wait until the BBP becomes available, afterwards we
	 * can safely write the new data into the register.
	 */
	if (WAIT_FOR_BBP(rt2x00dev, &reg)) {
		reg = 0;
		rt2x00_set_field32(&reg, BBP_CSR_CFG_VALUE, value);
		rt2x00_set_field32(&reg, BBP_CSR_CFG_REGNUM, word);
		rt2x00_set_field32(&reg, BBP_CSR_CFG_BUSY, 1);
		rt2x00_set_field32(&reg, BBP_CSR_CFG_READ_CONTROL, 0);
		rt2x00_set_field32(&reg, BBP_CSR_CFG_BBP_RW_MODE, 1);

		rt2800_register_write_lock(rt2x00dev, BBP_CSR_CFG, reg);
	}

	mutex_unlock(&rt2x00dev->csr_mutex);
}

static void rt2800_bbp_read(struct rt2x00_dev *rt2x00dev,
			    const unsigned int word, u8 *value)
{
	u32 reg;

	mutex_lock(&rt2x00dev->csr_mutex);

	/*
	 * Wait until the BBP becomes available, afterwards we
	 * can safely write the read request into the register.
	 * After the data has been written, we wait until hardware
	 * returns the correct value, if at any time the register
	 * doesn't become available in time, reg will be 0xffffffff
	 * which means we return 0xff to the caller.
	 */
	if (WAIT_FOR_BBP(rt2x00dev, &reg)) {
		reg = 0;
		rt2x00_set_field32(&reg, BBP_CSR_CFG_REGNUM, word);
		rt2x00_set_field32(&reg, BBP_CSR_CFG_BUSY, 1);
		rt2x00_set_field32(&reg, BBP_CSR_CFG_READ_CONTROL, 1);
		rt2x00_set_field32(&reg, BBP_CSR_CFG_BBP_RW_MODE, 1);

		rt2800_register_write_lock(rt2x00dev, BBP_CSR_CFG, reg);

		WAIT_FOR_BBP(rt2x00dev, &reg);
	}

	*value = rt2x00_get_field32(reg, BBP_CSR_CFG_VALUE);

	mutex_unlock(&rt2x00dev->csr_mutex);
}

static void rt2800_rfcsr_write(struct rt2x00_dev *rt2x00dev,
			       const unsigned int word, const u8 value)
{
	u32 reg;

	mutex_lock(&rt2x00dev->csr_mutex);

	/*
	 * Wait until the RFCSR becomes available, afterwards we
	 * can safely write the new data into the register.
	 */
	if (WAIT_FOR_RFCSR(rt2x00dev, &reg)) {
		reg = 0;
		rt2x00_set_field32(&reg, RF_CSR_CFG_DATA, value);
		rt2x00_set_field32(&reg, RF_CSR_CFG_REGNUM, word);
		rt2x00_set_field32(&reg, RF_CSR_CFG_WRITE, 1);
		rt2x00_set_field32(&reg, RF_CSR_CFG_BUSY, 1);

		rt2800_register_write_lock(rt2x00dev, RF_CSR_CFG, reg);
	}

	mutex_unlock(&rt2x00dev->csr_mutex);
}

static void rt2800_rfcsr_read(struct rt2x00_dev *rt2x00dev,
			      const unsigned int word, u8 *value)
{
	u32 reg;

	mutex_lock(&rt2x00dev->csr_mutex);

	/*
	 * Wait until the RFCSR becomes available, afterwards we
	 * can safely write the read request into the register.
	 * After the data has been written, we wait until hardware
	 * returns the correct value, if at any time the register
	 * doesn't become available in time, reg will be 0xffffffff
	 * which means we return 0xff to the caller.
	 */
	if (WAIT_FOR_RFCSR(rt2x00dev, &reg)) {
		reg = 0;
		rt2x00_set_field32(&reg, RF_CSR_CFG_REGNUM, word);
		rt2x00_set_field32(&reg, RF_CSR_CFG_WRITE, 0);
		rt2x00_set_field32(&reg, RF_CSR_CFG_BUSY, 1);

		rt2800_register_write_lock(rt2x00dev, RF_CSR_CFG, reg);

		WAIT_FOR_RFCSR(rt2x00dev, &reg);
	}

	*value = rt2x00_get_field32(reg, RF_CSR_CFG_DATA);

	mutex_unlock(&rt2x00dev->csr_mutex);
}

static void rt2800_rf_write(struct rt2x00_dev *rt2x00dev,
			    const unsigned int word, const u32 value)
{
	u32 reg;

	mutex_lock(&rt2x00dev->csr_mutex);

	/*
	 * Wait until the RF becomes available, afterwards we
	 * can safely write the new data into the register.
	 */
	if (WAIT_FOR_RF(rt2x00dev, &reg)) {
		reg = 0;
		rt2x00_set_field32(&reg, RF_CSR_CFG0_REG_VALUE_BW, value);
		rt2x00_set_field32(&reg, RF_CSR_CFG0_STANDBYMODE, 0);
		rt2x00_set_field32(&reg, RF_CSR_CFG0_SEL, 0);
		rt2x00_set_field32(&reg, RF_CSR_CFG0_BUSY, 1);

		rt2800_register_write_lock(rt2x00dev, RF_CSR_CFG0, reg);
		rt2x00_rf_write(rt2x00dev, word, value);
	}

	mutex_unlock(&rt2x00dev->csr_mutex);
}

void rt2800_mcu_request(struct rt2x00_dev *rt2x00dev,
			const u8 command, const u8 token,
			const u8 arg0, const u8 arg1)
{
	u32 reg;

	/*
	 * SOC devices don't support MCU requests.
	 */
	if (rt2x00_is_soc(rt2x00dev))
		return;

	mutex_lock(&rt2x00dev->csr_mutex);

	/*
	 * Wait until the MCU becomes available, afterwards we
	 * can safely write the new data into the register.
	 */
	if (WAIT_FOR_MCU(rt2x00dev, &reg)) {
		rt2x00_set_field32(&reg, H2M_MAILBOX_CSR_OWNER, 1);
		rt2x00_set_field32(&reg, H2M_MAILBOX_CSR_CMD_TOKEN, token);
		rt2x00_set_field32(&reg, H2M_MAILBOX_CSR_ARG0, arg0);
		rt2x00_set_field32(&reg, H2M_MAILBOX_CSR_ARG1, arg1);
		rt2800_register_write_lock(rt2x00dev, H2M_MAILBOX_CSR, reg);

		reg = 0;
		rt2x00_set_field32(&reg, HOST_CMD_CSR_HOST_COMMAND, command);
		rt2800_register_write_lock(rt2x00dev, HOST_CMD_CSR, reg);
	}

	mutex_unlock(&rt2x00dev->csr_mutex);
}
EXPORT_SYMBOL_GPL(rt2800_mcu_request);

int rt2800_wait_csr_ready(struct rt2x00_dev *rt2x00dev)
{
	unsigned int i = 0;
	u32 reg;

	for (i = 0; i < REGISTER_BUSY_COUNT; i++) {
		rt2800_register_read(rt2x00dev, MAC_CSR0, &reg);
		if (reg && reg != ~0)
			return 0;
		msleep(1);
	}

	ERROR(rt2x00dev, "Unstable hardware.\n");
	return -EBUSY;
}
EXPORT_SYMBOL_GPL(rt2800_wait_csr_ready);

int rt2800_wait_wpdma_ready(struct rt2x00_dev *rt2x00dev)
{
	unsigned int i;
	u32 reg;

	/*
	 * Some devices are really slow to respond here. Wait a whole second
	 * before timing out.
	 */
	for (i = 0; i < REGISTER_BUSY_COUNT; i++) {
		rt2800_register_read(rt2x00dev, WPDMA_GLO_CFG, &reg);
		if (!rt2x00_get_field32(reg, WPDMA_GLO_CFG_TX_DMA_BUSY) &&
		    !rt2x00_get_field32(reg, WPDMA_GLO_CFG_RX_DMA_BUSY))
			return 0;

		msleep(10);
	}

	ERROR(rt2x00dev, "WPDMA TX/RX busy, aborting.\n");
	return -EACCES;
}
EXPORT_SYMBOL_GPL(rt2800_wait_wpdma_ready);

static bool rt2800_check_firmware_crc(const u8 *data, const size_t len)
{
	u16 fw_crc;
	u16 crc;

	/*
	 * The last 2 bytes in the firmware array are the crc checksum itself,
	 * this means that we should never pass those 2 bytes to the crc
	 * algorithm.
	 */
	fw_crc = (data[len - 2] << 8 | data[len - 1]);

	/*
	 * Use the crc ccitt algorithm.
	 * This will return the same value as the legacy driver which
	 * used bit ordering reversion on the both the firmware bytes
	 * before input input as well as on the final output.
	 * Obviously using crc ccitt directly is much more efficient.
	 */
	crc = crc_ccitt(~0, data, len - 2);

	/*
	 * There is a small difference between the crc-itu-t + bitrev and
	 * the crc-ccitt crc calculation. In the latter method the 2 bytes
	 * will be swapped, use swab16 to convert the crc to the correct
	 * value.
	 */
	crc = swab16(crc);

	return fw_crc == crc;
}

int rt2800_check_firmware(struct rt2x00_dev *rt2x00dev,
			  const u8 *data, const size_t len)
{
	size_t offset = 0;
	size_t fw_len;
	bool multiple;

	/*
	 * PCI(e) & SOC devices require firmware with a length
	 * of 8kb. USB devices require firmware files with a length
	 * of 4kb. Certain USB chipsets however require different firmware,
	 * which Ralink only provides attached to the original firmware
	 * file. Thus for USB devices, firmware files have a length
	 * which is a multiple of 4kb.
	 */
	if (rt2x00_is_usb(rt2x00dev)) {
		fw_len = 4096;
		multiple = true;
	} else {
		fw_len = 8192;
		multiple = true;
	}

	/*
	 * Validate the firmware length
	 */
	if (len != fw_len && (!multiple || (len % fw_len) != 0))
		return FW_BAD_LENGTH;

	/*
	 * Check if the chipset requires one of the upper parts
	 * of the firmware.
	 */
	if (rt2x00_is_usb(rt2x00dev) &&
	    !rt2x00_rt(rt2x00dev, RT2860) &&
	    !rt2x00_rt(rt2x00dev, RT2872) &&
	    !rt2x00_rt(rt2x00dev, RT3070) &&
	    ((len / fw_len) == 1))
		return FW_BAD_VERSION;

	/*
	 * 8kb firmware files must be checked as if it were
	 * 2 separate firmware files.
	 */
	while (offset < len) {
		if (!rt2800_check_firmware_crc(data + offset, fw_len))
			return FW_BAD_CRC;

		offset += fw_len;
	}

	return FW_OK;
}
EXPORT_SYMBOL_GPL(rt2800_check_firmware);

int rt2800_load_firmware(struct rt2x00_dev *rt2x00dev,
			 const u8 *data, const size_t len)
{
	unsigned int i;
	u32 reg;

	/*
	 * If driver doesn't wake up firmware here,
	 * rt2800_load_firmware will hang forever when interface is up again.
	 */
	rt2800_register_write(rt2x00dev, AUTOWAKEUP_CFG, 0x00000000);

	/*
	 * Wait for stable hardware.
	 */
	if (rt2800_wait_csr_ready(rt2x00dev))
		return -EBUSY;

	if (rt2x00_is_pci(rt2x00dev)) {
		if (rt2x00_rt(rt2x00dev, RT5390)) {
			rt2800_register_read(rt2x00dev, AUX_CTRL, &reg);
			rt2x00_set_field32(&reg, AUX_CTRL_FORCE_PCIE_CLK, 1);
			rt2x00_set_field32(&reg, AUX_CTRL_WAKE_PCIE_EN, 1);
			rt2800_register_write(rt2x00dev, AUX_CTRL, reg);
		}
		rt2800_register_write(rt2x00dev, PWR_PIN_CFG, 0x00000002);
	}

	/*
	 * Disable DMA, will be reenabled later when enabling
	 * the radio.
	 */
	rt2800_register_read(rt2x00dev, WPDMA_GLO_CFG, &reg);
	rt2x00_set_field32(&reg, WPDMA_GLO_CFG_ENABLE_TX_DMA, 0);
	rt2x00_set_field32(&reg, WPDMA_GLO_CFG_TX_DMA_BUSY, 0);
	rt2x00_set_field32(&reg, WPDMA_GLO_CFG_ENABLE_RX_DMA, 0);
	rt2x00_set_field32(&reg, WPDMA_GLO_CFG_RX_DMA_BUSY, 0);
	rt2x00_set_field32(&reg, WPDMA_GLO_CFG_TX_WRITEBACK_DONE, 1);
	rt2800_register_write(rt2x00dev, WPDMA_GLO_CFG, reg);

	/*
	 * Write firmware to the device.
	 */
	rt2800_drv_write_firmware(rt2x00dev, data, len);

	/*
	 * Wait for device to stabilize.
	 */
	for (i = 0; i < REGISTER_BUSY_COUNT; i++) {
		rt2800_register_read(rt2x00dev, PBF_SYS_CTRL, &reg);
		if (rt2x00_get_field32(reg, PBF_SYS_CTRL_READY))
			break;
		msleep(1);
	}

	if (i == REGISTER_BUSY_COUNT) {
		ERROR(rt2x00dev, "PBF system register not ready.\n");
		return -EBUSY;
	}

	/*
	 * Initialize firmware.
	 */
	rt2800_register_write(rt2x00dev, H2M_BBP_AGENT, 0);
	rt2800_register_write(rt2x00dev, H2M_MAILBOX_CSR, 0);
	msleep(1);

	return 0;
}
EXPORT_SYMBOL_GPL(rt2800_load_firmware);

void rt2800_write_tx_data(struct queue_entry *entry,
			  struct txentry_desc *txdesc)
{
	__le32 *txwi = rt2800_drv_get_txwi(entry);
	u32 word;

	/*
	 * Initialize TX Info descriptor
	 */
	rt2x00_desc_read(txwi, 0, &word);
	rt2x00_set_field32(&word, TXWI_W0_FRAG,
			   test_bit(ENTRY_TXD_MORE_FRAG, &txdesc->flags));
	rt2x00_set_field32(&word, TXWI_W0_MIMO_PS,
			   test_bit(ENTRY_TXD_HT_MIMO_PS, &txdesc->flags));
	rt2x00_set_field32(&word, TXWI_W0_CF_ACK, 0);
	rt2x00_set_field32(&word, TXWI_W0_TS,
			   test_bit(ENTRY_TXD_REQ_TIMESTAMP, &txdesc->flags));
	rt2x00_set_field32(&word, TXWI_W0_AMPDU,
			   test_bit(ENTRY_TXD_HT_AMPDU, &txdesc->flags));
	rt2x00_set_field32(&word, TXWI_W0_MPDU_DENSITY,
			   txdesc->u.ht.mpdu_density);
	rt2x00_set_field32(&word, TXWI_W0_TX_OP, txdesc->u.ht.txop);
	rt2x00_set_field32(&word, TXWI_W0_MCS, txdesc->u.ht.mcs);
	rt2x00_set_field32(&word, TXWI_W0_BW,
			   test_bit(ENTRY_TXD_HT_BW_40, &txdesc->flags));
	rt2x00_set_field32(&word, TXWI_W0_SHORT_GI,
			   test_bit(ENTRY_TXD_HT_SHORT_GI, &txdesc->flags));
	rt2x00_set_field32(&word, TXWI_W0_STBC, txdesc->u.ht.stbc);
	rt2x00_set_field32(&word, TXWI_W0_PHYMODE, txdesc->rate_mode);
	rt2x00_desc_write(txwi, 0, word);

	rt2x00_desc_read(txwi, 1, &word);
	rt2x00_set_field32(&word, TXWI_W1_ACK,
			   test_bit(ENTRY_TXD_ACK, &txdesc->flags));
	rt2x00_set_field32(&word, TXWI_W1_NSEQ,
			   test_bit(ENTRY_TXD_GENERATE_SEQ, &txdesc->flags));
	rt2x00_set_field32(&word, TXWI_W1_BW_WIN_SIZE, txdesc->u.ht.ba_size);
	rt2x00_set_field32(&word, TXWI_W1_WIRELESS_CLI_ID,
			   test_bit(ENTRY_TXD_ENCRYPT, &txdesc->flags) ?
			   txdesc->key_idx : 0xff);
	rt2x00_set_field32(&word, TXWI_W1_MPDU_TOTAL_BYTE_COUNT,
			   txdesc->length);
	rt2x00_set_field32(&word, TXWI_W1_PACKETID_QUEUE, entry->queue->qid);
	rt2x00_set_field32(&word, TXWI_W1_PACKETID_ENTRY, (entry->entry_idx % 3) + 1);
	rt2x00_desc_write(txwi, 1, word);

	/*
	 * Always write 0 to IV/EIV fields, hardware will insert the IV
	 * from the IVEIV register when TXD_W3_WIV is set to 0.
	 * When TXD_W3_WIV is set to 1 it will use the IV data
	 * from the descriptor. The TXWI_W1_WIRELESS_CLI_ID indicates which
	 * crypto entry in the registers should be used to encrypt the frame.
	 */
	_rt2x00_desc_write(txwi, 2, 0 /* skbdesc->iv[0] */);
	_rt2x00_desc_write(txwi, 3, 0 /* skbdesc->iv[1] */);
}
EXPORT_SYMBOL_GPL(rt2800_write_tx_data);

static int rt2800_agc_to_rssi(struct rt2x00_dev *rt2x00dev, u32 rxwi_w2)
{
	int rssi0 = rt2x00_get_field32(rxwi_w2, RXWI_W2_RSSI0);
	int rssi1 = rt2x00_get_field32(rxwi_w2, RXWI_W2_RSSI1);
	int rssi2 = rt2x00_get_field32(rxwi_w2, RXWI_W2_RSSI2);
	u16 eeprom;
	u8 offset0;
	u8 offset1;
	u8 offset2;

	if (rt2x00dev->curr_band == IEEE80211_BAND_2GHZ) {
		rt2x00_eeprom_read(rt2x00dev, EEPROM_RSSI_BG, &eeprom);
		offset0 = rt2x00_get_field16(eeprom, EEPROM_RSSI_BG_OFFSET0);
		offset1 = rt2x00_get_field16(eeprom, EEPROM_RSSI_BG_OFFSET1);
		rt2x00_eeprom_read(rt2x00dev, EEPROM_RSSI_BG2, &eeprom);
		offset2 = rt2x00_get_field16(eeprom, EEPROM_RSSI_BG2_OFFSET2);
	} else {
		rt2x00_eeprom_read(rt2x00dev, EEPROM_RSSI_A, &eeprom);
		offset0 = rt2x00_get_field16(eeprom, EEPROM_RSSI_A_OFFSET0);
		offset1 = rt2x00_get_field16(eeprom, EEPROM_RSSI_A_OFFSET1);
		rt2x00_eeprom_read(rt2x00dev, EEPROM_RSSI_A2, &eeprom);
		offset2 = rt2x00_get_field16(eeprom, EEPROM_RSSI_A2_OFFSET2);
	}

	/*
	 * Convert the value from the descriptor into the RSSI value
	 * If the value in the descriptor is 0, it is considered invalid
	 * and the default (extremely low) rssi value is assumed
	 */
	rssi0 = (rssi0) ? (-12 - offset0 - rt2x00dev->lna_gain - rssi0) : -128;
	rssi1 = (rssi1) ? (-12 - offset1 - rt2x00dev->lna_gain - rssi1) : -128;
	rssi2 = (rssi2) ? (-12 - offset2 - rt2x00dev->lna_gain - rssi2) : -128;

	/*
	 * mac80211 only accepts a single RSSI value. Calculating the
	 * average doesn't deliver a fair answer either since -60:-60 would
	 * be considered equally good as -50:-70 while the second is the one
	 * which gives less energy...
	 */
	rssi0 = max(rssi0, rssi1);
	return max(rssi0, rssi2);
}

void rt2800_process_rxwi(struct queue_entry *entry,
			 struct rxdone_entry_desc *rxdesc)
{
	__le32 *rxwi = (__le32 *) entry->skb->data;
	u32 word;

	rt2x00_desc_read(rxwi, 0, &word);

	rxdesc->cipher = rt2x00_get_field32(word, RXWI_W0_UDF);
	rxdesc->size = rt2x00_get_field32(word, RXWI_W0_MPDU_TOTAL_BYTE_COUNT);

	rt2x00_desc_read(rxwi, 1, &word);

	if (rt2x00_get_field32(word, RXWI_W1_SHORT_GI))
		rxdesc->flags |= RX_FLAG_SHORT_GI;

	if (rt2x00_get_field32(word, RXWI_W1_BW))
		rxdesc->flags |= RX_FLAG_40MHZ;

	/*
	 * Detect RX rate, always use MCS as signal type.
	 */
	rxdesc->dev_flags |= RXDONE_SIGNAL_MCS;
	rxdesc->signal = rt2x00_get_field32(word, RXWI_W1_MCS);
	rxdesc->rate_mode = rt2x00_get_field32(word, RXWI_W1_PHYMODE);

	/*
	 * Mask of 0x8 bit to remove the short preamble flag.
	 */
	if (rxdesc->rate_mode == RATE_MODE_CCK)
		rxdesc->signal &= ~0x8;

	rt2x00_desc_read(rxwi, 2, &word);

	/*
	 * Convert descriptor AGC value to RSSI value.
	 */
	rxdesc->rssi = rt2800_agc_to_rssi(entry->queue->rt2x00dev, word);

	/*
	 * Remove RXWI descriptor from start of buffer.
	 */
	skb_pull(entry->skb, RXWI_DESC_SIZE);
}
EXPORT_SYMBOL_GPL(rt2800_process_rxwi);

static bool rt2800_txdone_entry_check(struct queue_entry *entry, u32 reg)
{
	__le32 *txwi;
	u32 word;
	int wcid, ack, pid;
	int tx_wcid, tx_ack, tx_pid;

	wcid	= rt2x00_get_field32(reg, TX_STA_FIFO_WCID);
	ack	= rt2x00_get_field32(reg, TX_STA_FIFO_TX_ACK_REQUIRED);
	pid	= rt2x00_get_field32(reg, TX_STA_FIFO_PID_TYPE);

	/*
	 * This frames has returned with an IO error,
	 * so the status report is not intended for this
	 * frame.
	 */
	if (test_bit(ENTRY_DATA_IO_FAILED, &entry->flags)) {
		rt2x00lib_txdone_noinfo(entry, TXDONE_FAILURE);
		return false;
	}

	/*
	 * Validate if this TX status report is intended for
	 * this entry by comparing the WCID/ACK/PID fields.
	 */
	txwi = rt2800_drv_get_txwi(entry);

	rt2x00_desc_read(txwi, 1, &word);
	tx_wcid = rt2x00_get_field32(word, TXWI_W1_WIRELESS_CLI_ID);
	tx_ack  = rt2x00_get_field32(word, TXWI_W1_ACK);
	tx_pid  = rt2x00_get_field32(word, TXWI_W1_PACKETID);

	if ((wcid != tx_wcid) || (ack != tx_ack) || (pid != tx_pid)) {
		WARNING(entry->queue->rt2x00dev,
			"TX status report missed for queue %d entry %d\n",
		entry->queue->qid, entry->entry_idx);
		rt2x00lib_txdone_noinfo(entry, TXDONE_UNKNOWN);
		return false;
	}

	return true;
}

void rt2800_txdone_entry(struct queue_entry *entry, u32 status)
{
	struct rt2x00_dev *rt2x00dev = entry->queue->rt2x00dev;
	struct skb_frame_desc *skbdesc = get_skb_frame_desc(entry->skb);
	struct txdone_entry_desc txdesc;
	u32 word;
	u16 mcs, real_mcs;
	int aggr, ampdu;
	__le32 *txwi;

	/*
	 * Obtain the status about this packet.
	 */
	txdesc.flags = 0;
	txwi = rt2800_drv_get_txwi(entry);
	rt2x00_desc_read(txwi, 0, &word);

	mcs = rt2x00_get_field32(word, TXWI_W0_MCS);
	ampdu = rt2x00_get_field32(word, TXWI_W0_AMPDU);

	real_mcs = rt2x00_get_field32(status, TX_STA_FIFO_MCS);
	aggr = rt2x00_get_field32(status, TX_STA_FIFO_TX_AGGRE);

	/*
	 * If a frame was meant to be sent as a single non-aggregated MPDU
	 * but ended up in an aggregate the used tx rate doesn't correlate
	 * with the one specified in the TXWI as the whole aggregate is sent
	 * with the same rate.
	 *
	 * For example: two frames are sent to rt2x00, the first one sets
	 * AMPDU=1 and requests MCS7 whereas the second frame sets AMDPU=0
	 * and requests MCS15. If the hw aggregates both frames into one
	 * AMDPU the tx status for both frames will contain MCS7 although
	 * the frame was sent successfully.
	 *
	 * Hence, replace the requested rate with the real tx rate to not
	 * confuse the rate control algortihm by providing clearly wrong
	 * data.
	 */
	if (unlikely(aggr == 1 && ampdu == 0 && real_mcs != mcs)) {
		skbdesc->tx_rate_idx = real_mcs;
		mcs = real_mcs;
	}

	if (aggr == 1 || ampdu == 1)
		__set_bit(TXDONE_AMPDU, &txdesc.flags);

	/*
	 * Ralink has a retry mechanism using a global fallback
	 * table. We setup this fallback table to try the immediate
	 * lower rate for all rates. In the TX_STA_FIFO, the MCS field
	 * always contains the MCS used for the last transmission, be
	 * it successful or not.
	 */
	if (rt2x00_get_field32(status, TX_STA_FIFO_TX_SUCCESS)) {
		/*
		 * Transmission succeeded. The number of retries is
		 * mcs - real_mcs
		 */
		__set_bit(TXDONE_SUCCESS, &txdesc.flags);
		txdesc.retry = ((mcs > real_mcs) ? mcs - real_mcs : 0);
	} else {
		/*
		 * Transmission failed. The number of retries is
		 * always 7 in this case (for a total number of 8
		 * frames sent).
		 */
		__set_bit(TXDONE_FAILURE, &txdesc.flags);
		txdesc.retry = rt2x00dev->long_retry;
	}

	/*
	 * the frame was retried at least once
	 * -> hw used fallback rates
	 */
	if (txdesc.retry)
		__set_bit(TXDONE_FALLBACK, &txdesc.flags);

	rt2x00lib_txdone(entry, &txdesc);
}
EXPORT_SYMBOL_GPL(rt2800_txdone_entry);

void rt2800_txdone(struct rt2x00_dev *rt2x00dev)
{
	struct data_queue *queue;
	struct queue_entry *entry;
	u32 reg;
	u8 qid;

	while (kfifo_get(&rt2x00dev->txstatus_fifo, &reg)) {

		/* TX_STA_FIFO_PID_QUEUE is a 2-bit field, thus
		 * qid is guaranteed to be one of the TX QIDs
		 */
<<<<<<< HEAD
		pid = rt2x00_get_field32(reg, TX_STA_FIFO_PID_QUEUE);
		if (pid >= QID_RX)
			continue;

		queue = rt2x00queue_get_tx_queue(rt2x00dev, pid);
		if (unlikely(!queue))
=======
		qid = rt2x00_get_field32(reg, TX_STA_FIFO_PID_QUEUE);
		queue = rt2x00queue_get_tx_queue(rt2x00dev, qid);
		if (unlikely(!queue)) {
			WARNING(rt2x00dev, "Got TX status for an unavailable "
					   "queue %u, dropping\n", qid);
>>>>>>> d762f438
			continue;
		}

		/*
		 * Inside each queue, we process each entry in a chronological
		 * order. We first check that the queue is not empty.
		 */
		entry = NULL;
		while (!rt2x00queue_empty(queue)) {
			entry = rt2x00queue_get_entry(queue, Q_INDEX_DONE);
			if (rt2800_txdone_entry_check(entry, reg))
				break;
		}

		if (!entry || rt2x00queue_empty(queue))
			break;

		rt2800_txdone_entry(entry, reg);
	}
}
EXPORT_SYMBOL_GPL(rt2800_txdone);

void rt2800_write_beacon(struct queue_entry *entry, struct txentry_desc *txdesc)
{
	struct rt2x00_dev *rt2x00dev = entry->queue->rt2x00dev;
	struct skb_frame_desc *skbdesc = get_skb_frame_desc(entry->skb);
	unsigned int beacon_base;
	unsigned int padding_len;
	u32 orig_reg, reg;

	/*
	 * Disable beaconing while we are reloading the beacon data,
	 * otherwise we might be sending out invalid data.
	 */
	rt2800_register_read(rt2x00dev, BCN_TIME_CFG, &reg);
	orig_reg = reg;
	rt2x00_set_field32(&reg, BCN_TIME_CFG_BEACON_GEN, 0);
	rt2800_register_write(rt2x00dev, BCN_TIME_CFG, reg);

	/*
	 * Add space for the TXWI in front of the skb.
	 */
	skb_push(entry->skb, TXWI_DESC_SIZE);
	memset(entry->skb, 0, TXWI_DESC_SIZE);

	/*
	 * Register descriptor details in skb frame descriptor.
	 */
	skbdesc->flags |= SKBDESC_DESC_IN_SKB;
	skbdesc->desc = entry->skb->data;
	skbdesc->desc_len = TXWI_DESC_SIZE;

	/*
	 * Add the TXWI for the beacon to the skb.
	 */
	rt2800_write_tx_data(entry, txdesc);

	/*
	 * Dump beacon to userspace through debugfs.
	 */
	rt2x00debug_dump_frame(rt2x00dev, DUMP_FRAME_BEACON, entry->skb);

	/*
	 * Write entire beacon with TXWI and padding to register.
	 */
	padding_len = roundup(entry->skb->len, 4) - entry->skb->len;
	if (padding_len && skb_pad(entry->skb, padding_len)) {
		ERROR(rt2x00dev, "Failure padding beacon, aborting\n");
		/* skb freed by skb_pad() on failure */
		entry->skb = NULL;
		rt2800_register_write(rt2x00dev, BCN_TIME_CFG, orig_reg);
		return;
	}

	beacon_base = HW_BEACON_OFFSET(entry->entry_idx);
	rt2800_register_multiwrite(rt2x00dev, beacon_base, entry->skb->data,
				   entry->skb->len + padding_len);

	/*
	 * Enable beaconing again.
	 */
	rt2x00_set_field32(&reg, BCN_TIME_CFG_BEACON_GEN, 1);
	rt2800_register_write(rt2x00dev, BCN_TIME_CFG, reg);

	/*
	 * Clean up beacon skb.
	 */
	dev_kfree_skb_any(entry->skb);
	entry->skb = NULL;
}
EXPORT_SYMBOL_GPL(rt2800_write_beacon);

static inline void rt2800_clear_beacon_register(struct rt2x00_dev *rt2x00dev,
						unsigned int beacon_base)
{
	int i;

	/*
	 * For the Beacon base registers we only need to clear
	 * the whole TXWI which (when set to 0) will invalidate
	 * the entire beacon.
	 */
	for (i = 0; i < TXWI_DESC_SIZE; i += sizeof(__le32))
		rt2800_register_write(rt2x00dev, beacon_base + i, 0);
}

void rt2800_clear_beacon(struct queue_entry *entry)
{
	struct rt2x00_dev *rt2x00dev = entry->queue->rt2x00dev;
	u32 reg;

	/*
	 * Disable beaconing while we are reloading the beacon data,
	 * otherwise we might be sending out invalid data.
	 */
	rt2800_register_read(rt2x00dev, BCN_TIME_CFG, &reg);
	rt2x00_set_field32(&reg, BCN_TIME_CFG_BEACON_GEN, 0);
	rt2800_register_write(rt2x00dev, BCN_TIME_CFG, reg);

	/*
	 * Clear beacon.
	 */
	rt2800_clear_beacon_register(rt2x00dev,
				     HW_BEACON_OFFSET(entry->entry_idx));

	/*
	 * Enabled beaconing again.
	 */
	rt2x00_set_field32(&reg, BCN_TIME_CFG_BEACON_GEN, 1);
	rt2800_register_write(rt2x00dev, BCN_TIME_CFG, reg);
}
EXPORT_SYMBOL_GPL(rt2800_clear_beacon);

#ifdef CONFIG_RT2X00_LIB_DEBUGFS
const struct rt2x00debug rt2800_rt2x00debug = {
	.owner	= THIS_MODULE,
	.csr	= {
		.read		= rt2800_register_read,
		.write		= rt2800_register_write,
		.flags		= RT2X00DEBUGFS_OFFSET,
		.word_base	= CSR_REG_BASE,
		.word_size	= sizeof(u32),
		.word_count	= CSR_REG_SIZE / sizeof(u32),
	},
	.eeprom	= {
		.read		= rt2x00_eeprom_read,
		.write		= rt2x00_eeprom_write,
		.word_base	= EEPROM_BASE,
		.word_size	= sizeof(u16),
		.word_count	= EEPROM_SIZE / sizeof(u16),
	},
	.bbp	= {
		.read		= rt2800_bbp_read,
		.write		= rt2800_bbp_write,
		.word_base	= BBP_BASE,
		.word_size	= sizeof(u8),
		.word_count	= BBP_SIZE / sizeof(u8),
	},
	.rf	= {
		.read		= rt2x00_rf_read,
		.write		= rt2800_rf_write,
		.word_base	= RF_BASE,
		.word_size	= sizeof(u32),
		.word_count	= RF_SIZE / sizeof(u32),
	},
};
EXPORT_SYMBOL_GPL(rt2800_rt2x00debug);
#endif /* CONFIG_RT2X00_LIB_DEBUGFS */

int rt2800_rfkill_poll(struct rt2x00_dev *rt2x00dev)
{
	u32 reg;

	rt2800_register_read(rt2x00dev, GPIO_CTRL_CFG, &reg);
	return rt2x00_get_field32(reg, GPIO_CTRL_CFG_BIT2);
}
EXPORT_SYMBOL_GPL(rt2800_rfkill_poll);

#ifdef CONFIG_RT2X00_LIB_LEDS
static void rt2800_brightness_set(struct led_classdev *led_cdev,
				  enum led_brightness brightness)
{
	struct rt2x00_led *led =
	    container_of(led_cdev, struct rt2x00_led, led_dev);
	unsigned int enabled = brightness != LED_OFF;
	unsigned int bg_mode =
	    (enabled && led->rt2x00dev->curr_band == IEEE80211_BAND_2GHZ);
	unsigned int polarity =
		rt2x00_get_field16(led->rt2x00dev->led_mcu_reg,
				   EEPROM_FREQ_LED_POLARITY);
	unsigned int ledmode =
		rt2x00_get_field16(led->rt2x00dev->led_mcu_reg,
				   EEPROM_FREQ_LED_MODE);
	u32 reg;

	/* Check for SoC (SOC devices don't support MCU requests) */
	if (rt2x00_is_soc(led->rt2x00dev)) {
		rt2800_register_read(led->rt2x00dev, LED_CFG, &reg);

		/* Set LED Polarity */
		rt2x00_set_field32(&reg, LED_CFG_LED_POLAR, polarity);

		/* Set LED Mode */
		if (led->type == LED_TYPE_RADIO) {
			rt2x00_set_field32(&reg, LED_CFG_G_LED_MODE,
					   enabled ? 3 : 0);
		} else if (led->type == LED_TYPE_ASSOC) {
			rt2x00_set_field32(&reg, LED_CFG_Y_LED_MODE,
					   enabled ? 3 : 0);
		} else if (led->type == LED_TYPE_QUALITY) {
			rt2x00_set_field32(&reg, LED_CFG_R_LED_MODE,
					   enabled ? 3 : 0);
		}

		rt2800_register_write(led->rt2x00dev, LED_CFG, reg);

	} else {
		if (led->type == LED_TYPE_RADIO) {
			rt2800_mcu_request(led->rt2x00dev, MCU_LED, 0xff, ledmode,
					      enabled ? 0x20 : 0);
		} else if (led->type == LED_TYPE_ASSOC) {
			rt2800_mcu_request(led->rt2x00dev, MCU_LED, 0xff, ledmode,
					      enabled ? (bg_mode ? 0x60 : 0xa0) : 0x20);
		} else if (led->type == LED_TYPE_QUALITY) {
			/*
			 * The brightness is divided into 6 levels (0 - 5),
			 * The specs tell us the following levels:
			 *	0, 1 ,3, 7, 15, 31
			 * to determine the level in a simple way we can simply
			 * work with bitshifting:
			 *	(1 << level) - 1
			 */
			rt2800_mcu_request(led->rt2x00dev, MCU_LED_STRENGTH, 0xff,
					      (1 << brightness / (LED_FULL / 6)) - 1,
					      polarity);
		}
	}
}

static int rt2800_blink_set(struct led_classdev *led_cdev,
			    unsigned long *delay_on, unsigned long *delay_off)
{
	struct rt2x00_led *led =
	    container_of(led_cdev, struct rt2x00_led, led_dev);
	u32 reg;

	rt2800_register_read(led->rt2x00dev, LED_CFG, &reg);
	rt2x00_set_field32(&reg, LED_CFG_ON_PERIOD, *delay_on);
	rt2x00_set_field32(&reg, LED_CFG_OFF_PERIOD, *delay_off);
	rt2800_register_write(led->rt2x00dev, LED_CFG, reg);

	return 0;
}

static void rt2800_init_led(struct rt2x00_dev *rt2x00dev,
		     struct rt2x00_led *led, enum led_type type)
{
	led->rt2x00dev = rt2x00dev;
	led->type = type;
	led->led_dev.brightness_set = rt2800_brightness_set;
	led->led_dev.blink_set = rt2800_blink_set;
	led->flags = LED_INITIALIZED;
}
#endif /* CONFIG_RT2X00_LIB_LEDS */

/*
 * Configuration handlers.
 */
static void rt2800_config_wcid_attr(struct rt2x00_dev *rt2x00dev,
				    struct rt2x00lib_crypto *crypto,
				    struct ieee80211_key_conf *key)
{
	struct mac_wcid_entry wcid_entry;
	struct mac_iveiv_entry iveiv_entry;
	u32 offset;
	u32 reg;

	offset = MAC_WCID_ATTR_ENTRY(key->hw_key_idx);

	if (crypto->cmd == SET_KEY) {
		rt2800_register_read(rt2x00dev, offset, &reg);
		rt2x00_set_field32(&reg, MAC_WCID_ATTRIBUTE_KEYTAB,
				   !!(key->flags & IEEE80211_KEY_FLAG_PAIRWISE));
		/*
		 * Both the cipher as the BSS Idx numbers are split in a main
		 * value of 3 bits, and a extended field for adding one additional
		 * bit to the value.
		 */
		rt2x00_set_field32(&reg, MAC_WCID_ATTRIBUTE_CIPHER,
				   (crypto->cipher & 0x7));
		rt2x00_set_field32(&reg, MAC_WCID_ATTRIBUTE_CIPHER_EXT,
				   (crypto->cipher & 0x8) >> 3);
		rt2x00_set_field32(&reg, MAC_WCID_ATTRIBUTE_BSS_IDX,
				   (crypto->bssidx & 0x7));
		rt2x00_set_field32(&reg, MAC_WCID_ATTRIBUTE_BSS_IDX_EXT,
				   (crypto->bssidx & 0x8) >> 3);
		rt2x00_set_field32(&reg, MAC_WCID_ATTRIBUTE_RX_WIUDF, crypto->cipher);
		rt2800_register_write(rt2x00dev, offset, reg);
	} else {
		rt2800_register_write(rt2x00dev, offset, 0);
	}

	offset = MAC_IVEIV_ENTRY(key->hw_key_idx);

	memset(&iveiv_entry, 0, sizeof(iveiv_entry));
	if ((crypto->cipher == CIPHER_TKIP) ||
	    (crypto->cipher == CIPHER_TKIP_NO_MIC) ||
	    (crypto->cipher == CIPHER_AES))
		iveiv_entry.iv[3] |= 0x20;
	iveiv_entry.iv[3] |= key->keyidx << 6;
	rt2800_register_multiwrite(rt2x00dev, offset,
				      &iveiv_entry, sizeof(iveiv_entry));

	offset = MAC_WCID_ENTRY(key->hw_key_idx);

	memset(&wcid_entry, 0, sizeof(wcid_entry));
	if (crypto->cmd == SET_KEY)
		memcpy(wcid_entry.mac, crypto->address, ETH_ALEN);
	rt2800_register_multiwrite(rt2x00dev, offset,
				      &wcid_entry, sizeof(wcid_entry));
}

int rt2800_config_shared_key(struct rt2x00_dev *rt2x00dev,
			     struct rt2x00lib_crypto *crypto,
			     struct ieee80211_key_conf *key)
{
	struct hw_key_entry key_entry;
	struct rt2x00_field32 field;
	u32 offset;
	u32 reg;

	if (crypto->cmd == SET_KEY) {
		key->hw_key_idx = (4 * crypto->bssidx) + key->keyidx;

		memcpy(key_entry.key, crypto->key,
		       sizeof(key_entry.key));
		memcpy(key_entry.tx_mic, crypto->tx_mic,
		       sizeof(key_entry.tx_mic));
		memcpy(key_entry.rx_mic, crypto->rx_mic,
		       sizeof(key_entry.rx_mic));

		offset = SHARED_KEY_ENTRY(key->hw_key_idx);
		rt2800_register_multiwrite(rt2x00dev, offset,
					      &key_entry, sizeof(key_entry));
	}

	/*
	 * The cipher types are stored over multiple registers
	 * starting with SHARED_KEY_MODE_BASE each word will have
	 * 32 bits and contains the cipher types for 2 bssidx each.
	 * Using the correct defines correctly will cause overhead,
	 * so just calculate the correct offset.
	 */
	field.bit_offset = 4 * (key->hw_key_idx % 8);
	field.bit_mask = 0x7 << field.bit_offset;

	offset = SHARED_KEY_MODE_ENTRY(key->hw_key_idx / 8);

	rt2800_register_read(rt2x00dev, offset, &reg);
	rt2x00_set_field32(&reg, field,
			   (crypto->cmd == SET_KEY) * crypto->cipher);
	rt2800_register_write(rt2x00dev, offset, reg);

	/*
	 * Update WCID information
	 */
	rt2800_config_wcid_attr(rt2x00dev, crypto, key);

	return 0;
}
EXPORT_SYMBOL_GPL(rt2800_config_shared_key);

static inline int rt2800_find_pairwise_keyslot(struct rt2x00_dev *rt2x00dev)
{
	int idx;
	u32 offset, reg;

	/*
	 * Search for the first free pairwise key entry and return the
	 * corresponding index.
	 *
	 * Make sure the WCID starts _after_ the last possible shared key
	 * entry (>32).
	 *
	 * Since parts of the pairwise key table might be shared with
	 * the beacon frame buffers 6 & 7 we should only write into the
	 * first 222 entries.
	 */
	for (idx = 33; idx <= 222; idx++) {
		offset = MAC_WCID_ATTR_ENTRY(idx);
		rt2800_register_read(rt2x00dev, offset, &reg);
		if (!reg)
			return idx;
	}
	return -1;
}

int rt2800_config_pairwise_key(struct rt2x00_dev *rt2x00dev,
			       struct rt2x00lib_crypto *crypto,
			       struct ieee80211_key_conf *key)
{
	struct hw_key_entry key_entry;
	u32 offset;
	int idx;

	if (crypto->cmd == SET_KEY) {
		idx = rt2800_find_pairwise_keyslot(rt2x00dev);
		if (idx < 0)
			return -ENOSPC;
		key->hw_key_idx = idx;

		memcpy(key_entry.key, crypto->key,
		       sizeof(key_entry.key));
		memcpy(key_entry.tx_mic, crypto->tx_mic,
		       sizeof(key_entry.tx_mic));
		memcpy(key_entry.rx_mic, crypto->rx_mic,
		       sizeof(key_entry.rx_mic));

		offset = PAIRWISE_KEY_ENTRY(key->hw_key_idx);
		rt2800_register_multiwrite(rt2x00dev, offset,
					      &key_entry, sizeof(key_entry));
	}

	/*
	 * Update WCID information
	 */
	rt2800_config_wcid_attr(rt2x00dev, crypto, key);

	return 0;
}
EXPORT_SYMBOL_GPL(rt2800_config_pairwise_key);

void rt2800_config_filter(struct rt2x00_dev *rt2x00dev,
			  const unsigned int filter_flags)
{
	u32 reg;

	/*
	 * Start configuration steps.
	 * Note that the version error will always be dropped
	 * and broadcast frames will always be accepted since
	 * there is no filter for it at this time.
	 */
	rt2800_register_read(rt2x00dev, RX_FILTER_CFG, &reg);
	rt2x00_set_field32(&reg, RX_FILTER_CFG_DROP_CRC_ERROR,
			   !(filter_flags & FIF_FCSFAIL));
	rt2x00_set_field32(&reg, RX_FILTER_CFG_DROP_PHY_ERROR,
			   !(filter_flags & FIF_PLCPFAIL));
	rt2x00_set_field32(&reg, RX_FILTER_CFG_DROP_NOT_TO_ME,
			   !(filter_flags & FIF_PROMISC_IN_BSS));
	rt2x00_set_field32(&reg, RX_FILTER_CFG_DROP_NOT_MY_BSSD, 0);
	rt2x00_set_field32(&reg, RX_FILTER_CFG_DROP_VER_ERROR, 1);
	rt2x00_set_field32(&reg, RX_FILTER_CFG_DROP_MULTICAST,
			   !(filter_flags & FIF_ALLMULTI));
	rt2x00_set_field32(&reg, RX_FILTER_CFG_DROP_BROADCAST, 0);
	rt2x00_set_field32(&reg, RX_FILTER_CFG_DROP_DUPLICATE, 1);
	rt2x00_set_field32(&reg, RX_FILTER_CFG_DROP_CF_END_ACK,
			   !(filter_flags & FIF_CONTROL));
	rt2x00_set_field32(&reg, RX_FILTER_CFG_DROP_CF_END,
			   !(filter_flags & FIF_CONTROL));
	rt2x00_set_field32(&reg, RX_FILTER_CFG_DROP_ACK,
			   !(filter_flags & FIF_CONTROL));
	rt2x00_set_field32(&reg, RX_FILTER_CFG_DROP_CTS,
			   !(filter_flags & FIF_CONTROL));
	rt2x00_set_field32(&reg, RX_FILTER_CFG_DROP_RTS,
			   !(filter_flags & FIF_CONTROL));
	rt2x00_set_field32(&reg, RX_FILTER_CFG_DROP_PSPOLL,
			   !(filter_flags & FIF_PSPOLL));
	rt2x00_set_field32(&reg, RX_FILTER_CFG_DROP_BA, 1);
	rt2x00_set_field32(&reg, RX_FILTER_CFG_DROP_BAR, 0);
	rt2x00_set_field32(&reg, RX_FILTER_CFG_DROP_CNTL,
			   !(filter_flags & FIF_CONTROL));
	rt2800_register_write(rt2x00dev, RX_FILTER_CFG, reg);
}
EXPORT_SYMBOL_GPL(rt2800_config_filter);

void rt2800_config_intf(struct rt2x00_dev *rt2x00dev, struct rt2x00_intf *intf,
			struct rt2x00intf_conf *conf, const unsigned int flags)
{
	u32 reg;
	bool update_bssid = false;

	if (flags & CONFIG_UPDATE_TYPE) {
		/*
		 * Enable synchronisation.
		 */
		rt2800_register_read(rt2x00dev, BCN_TIME_CFG, &reg);
		rt2x00_set_field32(&reg, BCN_TIME_CFG_TSF_SYNC, conf->sync);
		rt2800_register_write(rt2x00dev, BCN_TIME_CFG, reg);
<<<<<<< HEAD
=======

		if (conf->sync == TSF_SYNC_AP_NONE) {
			/*
			 * Tune beacon queue transmit parameters for AP mode
			 */
			rt2800_register_read(rt2x00dev, TBTT_SYNC_CFG, &reg);
			rt2x00_set_field32(&reg, TBTT_SYNC_CFG_BCN_CWMIN, 0);
			rt2x00_set_field32(&reg, TBTT_SYNC_CFG_BCN_AIFSN, 1);
			rt2x00_set_field32(&reg, TBTT_SYNC_CFG_BCN_EXP_WIN, 32);
			rt2x00_set_field32(&reg, TBTT_SYNC_CFG_TBTT_ADJUST, 0);
			rt2800_register_write(rt2x00dev, TBTT_SYNC_CFG, reg);
		} else {
			rt2800_register_read(rt2x00dev, TBTT_SYNC_CFG, &reg);
			rt2x00_set_field32(&reg, TBTT_SYNC_CFG_BCN_CWMIN, 4);
			rt2x00_set_field32(&reg, TBTT_SYNC_CFG_BCN_AIFSN, 2);
			rt2x00_set_field32(&reg, TBTT_SYNC_CFG_BCN_EXP_WIN, 32);
			rt2x00_set_field32(&reg, TBTT_SYNC_CFG_TBTT_ADJUST, 16);
			rt2800_register_write(rt2x00dev, TBTT_SYNC_CFG, reg);
		}
>>>>>>> d762f438
	}

	if (flags & CONFIG_UPDATE_MAC) {
		if (flags & CONFIG_UPDATE_TYPE &&
		    conf->sync == TSF_SYNC_AP_NONE) {
			/*
			 * The BSSID register has to be set to our own mac
			 * address in AP mode.
			 */
			memcpy(conf->bssid, conf->mac, sizeof(conf->mac));
			update_bssid = true;
		}

		if (!is_zero_ether_addr((const u8 *)conf->mac)) {
			reg = le32_to_cpu(conf->mac[1]);
			rt2x00_set_field32(&reg, MAC_ADDR_DW1_UNICAST_TO_ME_MASK, 0xff);
			conf->mac[1] = cpu_to_le32(reg);
		}

		rt2800_register_multiwrite(rt2x00dev, MAC_ADDR_DW0,
					      conf->mac, sizeof(conf->mac));
	}

	if ((flags & CONFIG_UPDATE_BSSID) || update_bssid) {
		if (!is_zero_ether_addr((const u8 *)conf->bssid)) {
			reg = le32_to_cpu(conf->bssid[1]);
			rt2x00_set_field32(&reg, MAC_BSSID_DW1_BSS_ID_MASK, 3);
			rt2x00_set_field32(&reg, MAC_BSSID_DW1_BSS_BCN_NUM, 7);
			conf->bssid[1] = cpu_to_le32(reg);
		}

		rt2800_register_multiwrite(rt2x00dev, MAC_BSSID_DW0,
					      conf->bssid, sizeof(conf->bssid));
	}
}
EXPORT_SYMBOL_GPL(rt2800_config_intf);

static void rt2800_config_ht_opmode(struct rt2x00_dev *rt2x00dev,
				    struct rt2x00lib_erp *erp)
{
	bool any_sta_nongf = !!(erp->ht_opmode &
				IEEE80211_HT_OP_MODE_NON_GF_STA_PRSNT);
	u8 protection = erp->ht_opmode & IEEE80211_HT_OP_MODE_PROTECTION;
	u8 mm20_mode, mm40_mode, gf20_mode, gf40_mode;
	u16 mm20_rate, mm40_rate, gf20_rate, gf40_rate;
	u32 reg;

	/* default protection rate for HT20: OFDM 24M */
	mm20_rate = gf20_rate = 0x4004;

	/* default protection rate for HT40: duplicate OFDM 24M */
	mm40_rate = gf40_rate = 0x4084;

	switch (protection) {
	case IEEE80211_HT_OP_MODE_PROTECTION_NONE:
		/*
		 * All STAs in this BSS are HT20/40 but there might be
		 * STAs not supporting greenfield mode.
		 * => Disable protection for HT transmissions.
		 */
		mm20_mode = mm40_mode = gf20_mode = gf40_mode = 0;

		break;
	case IEEE80211_HT_OP_MODE_PROTECTION_20MHZ:
		/*
		 * All STAs in this BSS are HT20 or HT20/40 but there
		 * might be STAs not supporting greenfield mode.
		 * => Protect all HT40 transmissions.
		 */
		mm20_mode = gf20_mode = 0;
		mm40_mode = gf40_mode = 2;

		break;
	case IEEE80211_HT_OP_MODE_PROTECTION_NONMEMBER:
		/*
		 * Nonmember protection:
		 * According to 802.11n we _should_ protect all
		 * HT transmissions (but we don't have to).
		 *
		 * But if cts_protection is enabled we _shall_ protect
		 * all HT transmissions using a CCK rate.
		 *
		 * And if any station is non GF we _shall_ protect
		 * GF transmissions.
		 *
		 * We decide to protect everything
		 * -> fall through to mixed mode.
		 */
	case IEEE80211_HT_OP_MODE_PROTECTION_NONHT_MIXED:
		/*
		 * Legacy STAs are present
		 * => Protect all HT transmissions.
		 */
		mm20_mode = mm40_mode = gf20_mode = gf40_mode = 2;

		/*
		 * If erp protection is needed we have to protect HT
		 * transmissions with CCK 11M long preamble.
		 */
		if (erp->cts_protection) {
			/* don't duplicate RTS/CTS in CCK mode */
			mm20_rate = mm40_rate = 0x0003;
			gf20_rate = gf40_rate = 0x0003;
		}
		break;
	};

	/* check for STAs not supporting greenfield mode */
	if (any_sta_nongf)
		gf20_mode = gf40_mode = 2;

	/* Update HT protection config */
	rt2800_register_read(rt2x00dev, MM20_PROT_CFG, &reg);
	rt2x00_set_field32(&reg, MM20_PROT_CFG_PROTECT_RATE, mm20_rate);
	rt2x00_set_field32(&reg, MM20_PROT_CFG_PROTECT_CTRL, mm20_mode);
	rt2800_register_write(rt2x00dev, MM20_PROT_CFG, reg);

	rt2800_register_read(rt2x00dev, MM40_PROT_CFG, &reg);
	rt2x00_set_field32(&reg, MM40_PROT_CFG_PROTECT_RATE, mm40_rate);
	rt2x00_set_field32(&reg, MM40_PROT_CFG_PROTECT_CTRL, mm40_mode);
	rt2800_register_write(rt2x00dev, MM40_PROT_CFG, reg);

	rt2800_register_read(rt2x00dev, GF20_PROT_CFG, &reg);
	rt2x00_set_field32(&reg, GF20_PROT_CFG_PROTECT_RATE, gf20_rate);
	rt2x00_set_field32(&reg, GF20_PROT_CFG_PROTECT_CTRL, gf20_mode);
	rt2800_register_write(rt2x00dev, GF20_PROT_CFG, reg);

	rt2800_register_read(rt2x00dev, GF40_PROT_CFG, &reg);
	rt2x00_set_field32(&reg, GF40_PROT_CFG_PROTECT_RATE, gf40_rate);
	rt2x00_set_field32(&reg, GF40_PROT_CFG_PROTECT_CTRL, gf40_mode);
	rt2800_register_write(rt2x00dev, GF40_PROT_CFG, reg);
}

void rt2800_config_erp(struct rt2x00_dev *rt2x00dev, struct rt2x00lib_erp *erp,
		       u32 changed)
{
	u32 reg;

	if (changed & BSS_CHANGED_ERP_PREAMBLE) {
		rt2800_register_read(rt2x00dev, AUTO_RSP_CFG, &reg);
		rt2x00_set_field32(&reg, AUTO_RSP_CFG_BAC_ACK_POLICY,
				   !!erp->short_preamble);
		rt2x00_set_field32(&reg, AUTO_RSP_CFG_AR_PREAMBLE,
				   !!erp->short_preamble);
		rt2800_register_write(rt2x00dev, AUTO_RSP_CFG, reg);
	}

	if (changed & BSS_CHANGED_ERP_CTS_PROT) {
		rt2800_register_read(rt2x00dev, OFDM_PROT_CFG, &reg);
		rt2x00_set_field32(&reg, OFDM_PROT_CFG_PROTECT_CTRL,
				   erp->cts_protection ? 2 : 0);
		rt2800_register_write(rt2x00dev, OFDM_PROT_CFG, reg);
	}

	if (changed & BSS_CHANGED_BASIC_RATES) {
		rt2800_register_write(rt2x00dev, LEGACY_BASIC_RATE,
					 erp->basic_rates);
		rt2800_register_write(rt2x00dev, HT_BASIC_RATE, 0x00008003);
	}

	if (changed & BSS_CHANGED_ERP_SLOT) {
		rt2800_register_read(rt2x00dev, BKOFF_SLOT_CFG, &reg);
		rt2x00_set_field32(&reg, BKOFF_SLOT_CFG_SLOT_TIME,
				   erp->slot_time);
		rt2800_register_write(rt2x00dev, BKOFF_SLOT_CFG, reg);

		rt2800_register_read(rt2x00dev, XIFS_TIME_CFG, &reg);
		rt2x00_set_field32(&reg, XIFS_TIME_CFG_EIFS, erp->eifs);
		rt2800_register_write(rt2x00dev, XIFS_TIME_CFG, reg);
	}

	if (changed & BSS_CHANGED_BEACON_INT) {
		rt2800_register_read(rt2x00dev, BCN_TIME_CFG, &reg);
		rt2x00_set_field32(&reg, BCN_TIME_CFG_BEACON_INTERVAL,
				   erp->beacon_int * 16);
		rt2800_register_write(rt2x00dev, BCN_TIME_CFG, reg);
	}

	if (changed & BSS_CHANGED_HT)
		rt2800_config_ht_opmode(rt2x00dev, erp);
}
EXPORT_SYMBOL_GPL(rt2800_config_erp);

static void rt2800_set_ant_diversity(struct rt2x00_dev *rt2x00dev,
				     enum antenna ant)
{
	u32 reg;
	u8 eesk_pin = (ant == ANTENNA_A) ? 1 : 0;
	u8 gpio_bit3 = (ant == ANTENNA_A) ? 0 : 1;

	if (rt2x00_is_pci(rt2x00dev)) {
		rt2800_register_read(rt2x00dev, E2PROM_CSR, &reg);
		rt2x00_set_field32(&reg, E2PROM_CSR_DATA_CLOCK, eesk_pin);
		rt2800_register_write(rt2x00dev, E2PROM_CSR, reg);
	} else if (rt2x00_is_usb(rt2x00dev))
		rt2800_mcu_request(rt2x00dev, MCU_ANT_SELECT, 0xff,
				   eesk_pin, 0);

	rt2800_register_read(rt2x00dev, GPIO_CTRL_CFG, &reg);
	rt2x00_set_field32(&reg, GPIO_CTRL_CFG_GPIOD_BIT3, 0);
	rt2x00_set_field32(&reg, GPIO_CTRL_CFG_BIT3, gpio_bit3);
	rt2800_register_write(rt2x00dev, GPIO_CTRL_CFG, reg);
}

void rt2800_config_ant(struct rt2x00_dev *rt2x00dev, struct antenna_setup *ant)
{
	u8 r1;
	u8 r3;
	u16 eeprom;

	rt2800_bbp_read(rt2x00dev, 1, &r1);
	rt2800_bbp_read(rt2x00dev, 3, &r3);

	/*
	 * Configure the TX antenna.
	 */
	switch (ant->tx_chain_num) {
	case 1:
		rt2x00_set_field8(&r1, BBP1_TX_ANTENNA, 0);
		break;
	case 2:
		rt2x00_set_field8(&r1, BBP1_TX_ANTENNA, 2);
		break;
	case 3:
		rt2x00_set_field8(&r1, BBP1_TX_ANTENNA, 0);
		break;
	}

	/*
	 * Configure the RX antenna.
	 */
	switch (ant->rx_chain_num) {
	case 1:
		if (rt2x00_rt(rt2x00dev, RT3070) ||
		    rt2x00_rt(rt2x00dev, RT3090) ||
		    rt2x00_rt(rt2x00dev, RT3390)) {
			rt2x00_eeprom_read(rt2x00dev,
					   EEPROM_NIC_CONF1, &eeprom);
			if (rt2x00_get_field16(eeprom,
						EEPROM_NIC_CONF1_ANT_DIVERSITY))
				rt2800_set_ant_diversity(rt2x00dev,
						rt2x00dev->default_ant.rx);
		}
		rt2x00_set_field8(&r3, BBP3_RX_ANTENNA, 0);
		break;
	case 2:
		rt2x00_set_field8(&r3, BBP3_RX_ANTENNA, 1);
		break;
	case 3:
		rt2x00_set_field8(&r3, BBP3_RX_ANTENNA, 2);
		break;
	}

	rt2800_bbp_write(rt2x00dev, 3, r3);
	rt2800_bbp_write(rt2x00dev, 1, r1);
}
EXPORT_SYMBOL_GPL(rt2800_config_ant);

static void rt2800_config_lna_gain(struct rt2x00_dev *rt2x00dev,
				   struct rt2x00lib_conf *libconf)
{
	u16 eeprom;
	short lna_gain;

	if (libconf->rf.channel <= 14) {
		rt2x00_eeprom_read(rt2x00dev, EEPROM_LNA, &eeprom);
		lna_gain = rt2x00_get_field16(eeprom, EEPROM_LNA_BG);
	} else if (libconf->rf.channel <= 64) {
		rt2x00_eeprom_read(rt2x00dev, EEPROM_LNA, &eeprom);
		lna_gain = rt2x00_get_field16(eeprom, EEPROM_LNA_A0);
	} else if (libconf->rf.channel <= 128) {
		rt2x00_eeprom_read(rt2x00dev, EEPROM_RSSI_BG2, &eeprom);
		lna_gain = rt2x00_get_field16(eeprom, EEPROM_RSSI_BG2_LNA_A1);
	} else {
		rt2x00_eeprom_read(rt2x00dev, EEPROM_RSSI_A2, &eeprom);
		lna_gain = rt2x00_get_field16(eeprom, EEPROM_RSSI_A2_LNA_A2);
	}

	rt2x00dev->lna_gain = lna_gain;
}

static void rt2800_config_channel_rf2xxx(struct rt2x00_dev *rt2x00dev,
					 struct ieee80211_conf *conf,
					 struct rf_channel *rf,
					 struct channel_info *info)
{
	rt2x00_set_field32(&rf->rf4, RF4_FREQ_OFFSET, rt2x00dev->freq_offset);

	if (rt2x00dev->default_ant.tx_chain_num == 1)
		rt2x00_set_field32(&rf->rf2, RF2_ANTENNA_TX1, 1);

	if (rt2x00dev->default_ant.rx_chain_num == 1) {
		rt2x00_set_field32(&rf->rf2, RF2_ANTENNA_RX1, 1);
		rt2x00_set_field32(&rf->rf2, RF2_ANTENNA_RX2, 1);
	} else if (rt2x00dev->default_ant.rx_chain_num == 2)
		rt2x00_set_field32(&rf->rf2, RF2_ANTENNA_RX2, 1);

	if (rf->channel > 14) {
		/*
		 * When TX power is below 0, we should increase it by 7 to
		 * make it a positive value (Minimum value is -7).
		 * However this means that values between 0 and 7 have
		 * double meaning, and we should set a 7DBm boost flag.
		 */
		rt2x00_set_field32(&rf->rf3, RF3_TXPOWER_A_7DBM_BOOST,
				   (info->default_power1 >= 0));

		if (info->default_power1 < 0)
			info->default_power1 += 7;

		rt2x00_set_field32(&rf->rf3, RF3_TXPOWER_A, info->default_power1);

		rt2x00_set_field32(&rf->rf4, RF4_TXPOWER_A_7DBM_BOOST,
				   (info->default_power2 >= 0));

		if (info->default_power2 < 0)
			info->default_power2 += 7;

		rt2x00_set_field32(&rf->rf4, RF4_TXPOWER_A, info->default_power2);
	} else {
		rt2x00_set_field32(&rf->rf3, RF3_TXPOWER_G, info->default_power1);
		rt2x00_set_field32(&rf->rf4, RF4_TXPOWER_G, info->default_power2);
	}

	rt2x00_set_field32(&rf->rf4, RF4_HT40, conf_is_ht40(conf));

	rt2800_rf_write(rt2x00dev, 1, rf->rf1);
	rt2800_rf_write(rt2x00dev, 2, rf->rf2);
	rt2800_rf_write(rt2x00dev, 3, rf->rf3 & ~0x00000004);
	rt2800_rf_write(rt2x00dev, 4, rf->rf4);

	udelay(200);

	rt2800_rf_write(rt2x00dev, 1, rf->rf1);
	rt2800_rf_write(rt2x00dev, 2, rf->rf2);
	rt2800_rf_write(rt2x00dev, 3, rf->rf3 | 0x00000004);
	rt2800_rf_write(rt2x00dev, 4, rf->rf4);

	udelay(200);

	rt2800_rf_write(rt2x00dev, 1, rf->rf1);
	rt2800_rf_write(rt2x00dev, 2, rf->rf2);
	rt2800_rf_write(rt2x00dev, 3, rf->rf3 & ~0x00000004);
	rt2800_rf_write(rt2x00dev, 4, rf->rf4);
}

static void rt2800_config_channel_rf3xxx(struct rt2x00_dev *rt2x00dev,
					 struct ieee80211_conf *conf,
					 struct rf_channel *rf,
					 struct channel_info *info)
{
	u8 rfcsr;

	rt2800_rfcsr_write(rt2x00dev, 2, rf->rf1);
	rt2800_rfcsr_write(rt2x00dev, 3, rf->rf3);

	rt2800_rfcsr_read(rt2x00dev, 6, &rfcsr);
	rt2x00_set_field8(&rfcsr, RFCSR6_R1, rf->rf2);
	rt2800_rfcsr_write(rt2x00dev, 6, rfcsr);

	rt2800_rfcsr_read(rt2x00dev, 12, &rfcsr);
	rt2x00_set_field8(&rfcsr, RFCSR12_TX_POWER, info->default_power1);
	rt2800_rfcsr_write(rt2x00dev, 12, rfcsr);

	rt2800_rfcsr_read(rt2x00dev, 13, &rfcsr);
	rt2x00_set_field8(&rfcsr, RFCSR13_TX_POWER, info->default_power2);
	rt2800_rfcsr_write(rt2x00dev, 13, rfcsr);

	rt2800_rfcsr_read(rt2x00dev, 23, &rfcsr);
	rt2x00_set_field8(&rfcsr, RFCSR23_FREQ_OFFSET, rt2x00dev->freq_offset);
	rt2800_rfcsr_write(rt2x00dev, 23, rfcsr);

	rt2800_rfcsr_write(rt2x00dev, 24,
			      rt2x00dev->calibration[conf_is_ht40(conf)]);

	rt2800_rfcsr_read(rt2x00dev, 7, &rfcsr);
	rt2x00_set_field8(&rfcsr, RFCSR7_RF_TUNING, 1);
	rt2800_rfcsr_write(rt2x00dev, 7, rfcsr);
}


#define RT5390_POWER_BOUND     0x27
#define RT5390_FREQ_OFFSET_BOUND       0x5f

static void rt2800_config_channel_rf53xx(struct rt2x00_dev *rt2x00dev,
					 struct ieee80211_conf *conf,
					 struct rf_channel *rf,
					 struct channel_info *info)
{
	u8 rfcsr;
<<<<<<< HEAD
	u16 eeprom;
=======
>>>>>>> d762f438

	rt2800_rfcsr_write(rt2x00dev, 8, rf->rf1);
	rt2800_rfcsr_write(rt2x00dev, 9, rf->rf3);
	rt2800_rfcsr_read(rt2x00dev, 11, &rfcsr);
	rt2x00_set_field8(&rfcsr, RFCSR11_R, rf->rf2);
	rt2800_rfcsr_write(rt2x00dev, 11, rfcsr);

	rt2800_rfcsr_read(rt2x00dev, 49, &rfcsr);
	if (info->default_power1 > RT5390_POWER_BOUND)
		rt2x00_set_field8(&rfcsr, RFCSR49_TX, RT5390_POWER_BOUND);
	else
		rt2x00_set_field8(&rfcsr, RFCSR49_TX, info->default_power1);
	rt2800_rfcsr_write(rt2x00dev, 49, rfcsr);

	rt2800_rfcsr_read(rt2x00dev, 1, &rfcsr);
	rt2x00_set_field8(&rfcsr, RFCSR1_RF_BLOCK_EN, 1);
	rt2x00_set_field8(&rfcsr, RFCSR1_PLL_PD, 1);
	rt2x00_set_field8(&rfcsr, RFCSR1_RX0_PD, 1);
	rt2x00_set_field8(&rfcsr, RFCSR1_TX0_PD, 1);
	rt2800_rfcsr_write(rt2x00dev, 1, rfcsr);

	rt2800_rfcsr_read(rt2x00dev, 17, &rfcsr);
	if (rt2x00dev->freq_offset > RT5390_FREQ_OFFSET_BOUND)
		rt2x00_set_field8(&rfcsr, RFCSR17_CODE,
				  RT5390_FREQ_OFFSET_BOUND);
	else
		rt2x00_set_field8(&rfcsr, RFCSR17_CODE, rt2x00dev->freq_offset);
	rt2800_rfcsr_write(rt2x00dev, 17, rfcsr);

<<<<<<< HEAD
	rt2x00_eeprom_read(rt2x00dev, EEPROM_NIC_CONF1, &eeprom);
	if (rf->channel <= 14) {
		int idx = rf->channel-1;

		if (rt2x00_get_field16(eeprom, EEPROM_NIC_CONF1_BT_COEXIST)) {
=======
	if (rf->channel <= 14) {
		int idx = rf->channel-1;

		if (test_bit(CAPABILITY_BT_COEXIST, &rt2x00dev->cap_flags)) {
>>>>>>> d762f438
			if (rt2x00_rt_rev_gte(rt2x00dev, RT5390, REV_RT5390F)) {
				/* r55/r59 value array of channel 1~14 */
				static const char r55_bt_rev[] = {0x83, 0x83,
					0x83, 0x73, 0x73, 0x63, 0x53, 0x53,
					0x53, 0x43, 0x43, 0x43, 0x43, 0x43};
				static const char r59_bt_rev[] = {0x0e, 0x0e,
					0x0e, 0x0e, 0x0e, 0x0b, 0x0a, 0x09,
					0x07, 0x07, 0x07, 0x07, 0x07, 0x07};

				rt2800_rfcsr_write(rt2x00dev, 55,
						   r55_bt_rev[idx]);
				rt2800_rfcsr_write(rt2x00dev, 59,
						   r59_bt_rev[idx]);
			} else {
				static const char r59_bt[] = {0x8b, 0x8b, 0x8b,
					0x8b, 0x8b, 0x8b, 0x8b, 0x8a, 0x89,
					0x88, 0x88, 0x86, 0x85, 0x84};

				rt2800_rfcsr_write(rt2x00dev, 59, r59_bt[idx]);
			}
		} else {
			if (rt2x00_rt_rev_gte(rt2x00dev, RT5390, REV_RT5390F)) {
				static const char r55_nonbt_rev[] = {0x23, 0x23,
					0x23, 0x23, 0x13, 0x13, 0x03, 0x03,
					0x03, 0x03, 0x03, 0x03, 0x03, 0x03};
				static const char r59_nonbt_rev[] = {0x07, 0x07,
					0x07, 0x07, 0x07, 0x07, 0x07, 0x07,
					0x07, 0x07, 0x06, 0x05, 0x04, 0x04};

				rt2800_rfcsr_write(rt2x00dev, 55,
						   r55_nonbt_rev[idx]);
				rt2800_rfcsr_write(rt2x00dev, 59,
						   r59_nonbt_rev[idx]);
			} else if (rt2x00_rt(rt2x00dev, RT5390)) {
				static const char r59_non_bt[] = {0x8f, 0x8f,
					0x8f, 0x8f, 0x8f, 0x8f, 0x8f, 0x8d,
					0x8a, 0x88, 0x88, 0x87, 0x87, 0x86};

				rt2800_rfcsr_write(rt2x00dev, 59,
						   r59_non_bt[idx]);
			}
		}
	}

	rt2800_rfcsr_read(rt2x00dev, 30, &rfcsr);
	rt2x00_set_field8(&rfcsr, RFCSR30_TX_H20M, 0);
	rt2x00_set_field8(&rfcsr, RFCSR30_RX_H20M, 0);
	rt2800_rfcsr_write(rt2x00dev, 30, rfcsr);

	rt2800_rfcsr_read(rt2x00dev, 3, &rfcsr);
	rt2x00_set_field8(&rfcsr, RFCSR30_RF_CALIBRATION, 1);
	rt2800_rfcsr_write(rt2x00dev, 3, rfcsr);
}

static void rt2800_config_channel(struct rt2x00_dev *rt2x00dev,
				  struct ieee80211_conf *conf,
				  struct rf_channel *rf,
				  struct channel_info *info)
{
	u32 reg;
	unsigned int tx_pin;
	u8 bbp;

	if (rf->channel <= 14) {
		info->default_power1 = TXPOWER_G_TO_DEV(info->default_power1);
		info->default_power2 = TXPOWER_G_TO_DEV(info->default_power2);
	} else {
		info->default_power1 = TXPOWER_A_TO_DEV(info->default_power1);
		info->default_power2 = TXPOWER_A_TO_DEV(info->default_power2);
	}

	if (rt2x00_rf(rt2x00dev, RF2020) ||
	    rt2x00_rf(rt2x00dev, RF3020) ||
	    rt2x00_rf(rt2x00dev, RF3021) ||
	    rt2x00_rf(rt2x00dev, RF3022) ||
	    rt2x00_rf(rt2x00dev, RF3052) ||
	    rt2x00_rf(rt2x00dev, RF3320))
		rt2800_config_channel_rf3xxx(rt2x00dev, conf, rf, info);
<<<<<<< HEAD
	else if (rt2x00_rf(rt2x00dev, RF5390))
=======
	else if (rt2x00_rf(rt2x00dev, RF5370) ||
		 rt2x00_rf(rt2x00dev, RF5390))
>>>>>>> d762f438
		rt2800_config_channel_rf53xx(rt2x00dev, conf, rf, info);
	else
		rt2800_config_channel_rf2xxx(rt2x00dev, conf, rf, info);

	/*
	 * Change BBP settings
	 */
	rt2800_bbp_write(rt2x00dev, 62, 0x37 - rt2x00dev->lna_gain);
	rt2800_bbp_write(rt2x00dev, 63, 0x37 - rt2x00dev->lna_gain);
	rt2800_bbp_write(rt2x00dev, 64, 0x37 - rt2x00dev->lna_gain);
	rt2800_bbp_write(rt2x00dev, 86, 0);

	if (rf->channel <= 14) {
		if (!rt2x00_rt(rt2x00dev, RT5390)) {
<<<<<<< HEAD
			if (test_bit(CONFIG_EXTERNAL_LNA_BG,
				     &rt2x00dev->flags)) {
=======
			if (test_bit(CAPABILITY_EXTERNAL_LNA_BG,
				     &rt2x00dev->cap_flags)) {
>>>>>>> d762f438
				rt2800_bbp_write(rt2x00dev, 82, 0x62);
				rt2800_bbp_write(rt2x00dev, 75, 0x46);
			} else {
				rt2800_bbp_write(rt2x00dev, 82, 0x84);
				rt2800_bbp_write(rt2x00dev, 75, 0x50);
			}
		}
	} else {
		rt2800_bbp_write(rt2x00dev, 82, 0xf2);

		if (test_bit(CAPABILITY_EXTERNAL_LNA_A, &rt2x00dev->cap_flags))
			rt2800_bbp_write(rt2x00dev, 75, 0x46);
		else
			rt2800_bbp_write(rt2x00dev, 75, 0x50);
	}

	rt2800_register_read(rt2x00dev, TX_BAND_CFG, &reg);
	rt2x00_set_field32(&reg, TX_BAND_CFG_HT40_MINUS, conf_is_ht40_minus(conf));
	rt2x00_set_field32(&reg, TX_BAND_CFG_A, rf->channel > 14);
	rt2x00_set_field32(&reg, TX_BAND_CFG_BG, rf->channel <= 14);
	rt2800_register_write(rt2x00dev, TX_BAND_CFG, reg);

	tx_pin = 0;

	/* Turn on unused PA or LNA when not using 1T or 1R */
	if (rt2x00dev->default_ant.tx_chain_num == 2) {
		rt2x00_set_field32(&tx_pin, TX_PIN_CFG_PA_PE_A1_EN, 1);
		rt2x00_set_field32(&tx_pin, TX_PIN_CFG_PA_PE_G1_EN, 1);
	}

	/* Turn on unused PA or LNA when not using 1T or 1R */
	if (rt2x00dev->default_ant.rx_chain_num == 2) {
		rt2x00_set_field32(&tx_pin, TX_PIN_CFG_LNA_PE_A1_EN, 1);
		rt2x00_set_field32(&tx_pin, TX_PIN_CFG_LNA_PE_G1_EN, 1);
	}

	rt2x00_set_field32(&tx_pin, TX_PIN_CFG_LNA_PE_A0_EN, 1);
	rt2x00_set_field32(&tx_pin, TX_PIN_CFG_LNA_PE_G0_EN, 1);
	rt2x00_set_field32(&tx_pin, TX_PIN_CFG_RFTR_EN, 1);
	rt2x00_set_field32(&tx_pin, TX_PIN_CFG_TRSW_EN, 1);
	rt2x00_set_field32(&tx_pin, TX_PIN_CFG_PA_PE_G0_EN, rf->channel <= 14);
	rt2x00_set_field32(&tx_pin, TX_PIN_CFG_PA_PE_A0_EN, rf->channel > 14);

	rt2800_register_write(rt2x00dev, TX_PIN_CFG, tx_pin);

	rt2800_bbp_read(rt2x00dev, 4, &bbp);
	rt2x00_set_field8(&bbp, BBP4_BANDWIDTH, 2 * conf_is_ht40(conf));
	rt2800_bbp_write(rt2x00dev, 4, bbp);

	rt2800_bbp_read(rt2x00dev, 3, &bbp);
	rt2x00_set_field8(&bbp, BBP3_HT40_MINUS, conf_is_ht40_minus(conf));
	rt2800_bbp_write(rt2x00dev, 3, bbp);

	if (rt2x00_rt_rev(rt2x00dev, RT2860, REV_RT2860C)) {
		if (conf_is_ht40(conf)) {
			rt2800_bbp_write(rt2x00dev, 69, 0x1a);
			rt2800_bbp_write(rt2x00dev, 70, 0x0a);
			rt2800_bbp_write(rt2x00dev, 73, 0x16);
		} else {
			rt2800_bbp_write(rt2x00dev, 69, 0x16);
			rt2800_bbp_write(rt2x00dev, 70, 0x08);
			rt2800_bbp_write(rt2x00dev, 73, 0x11);
		}
	}

	msleep(1);

	/*
	 * Clear channel statistic counters
	 */
	rt2800_register_read(rt2x00dev, CH_IDLE_STA, &reg);
	rt2800_register_read(rt2x00dev, CH_BUSY_STA, &reg);
	rt2800_register_read(rt2x00dev, CH_BUSY_STA_SEC, &reg);
}

<<<<<<< HEAD
=======
static int rt2800_get_gain_calibration_delta(struct rt2x00_dev *rt2x00dev)
{
	u8 tssi_bounds[9];
	u8 current_tssi;
	u16 eeprom;
	u8 step;
	int i;

	/*
	 * Read TSSI boundaries for temperature compensation from
	 * the EEPROM.
	 *
	 * Array idx               0    1    2    3    4    5    6    7    8
	 * Matching Delta value   -4   -3   -2   -1    0   +1   +2   +3   +4
	 * Example TSSI bounds  0xF0 0xD0 0xB5 0xA0 0x88 0x45 0x25 0x15 0x00
	 */
	if (rt2x00dev->curr_band == IEEE80211_BAND_2GHZ) {
		rt2x00_eeprom_read(rt2x00dev, EEPROM_TSSI_BOUND_BG1, &eeprom);
		tssi_bounds[0] = rt2x00_get_field16(eeprom,
					EEPROM_TSSI_BOUND_BG1_MINUS4);
		tssi_bounds[1] = rt2x00_get_field16(eeprom,
					EEPROM_TSSI_BOUND_BG1_MINUS3);

		rt2x00_eeprom_read(rt2x00dev, EEPROM_TSSI_BOUND_BG2, &eeprom);
		tssi_bounds[2] = rt2x00_get_field16(eeprom,
					EEPROM_TSSI_BOUND_BG2_MINUS2);
		tssi_bounds[3] = rt2x00_get_field16(eeprom,
					EEPROM_TSSI_BOUND_BG2_MINUS1);

		rt2x00_eeprom_read(rt2x00dev, EEPROM_TSSI_BOUND_BG3, &eeprom);
		tssi_bounds[4] = rt2x00_get_field16(eeprom,
					EEPROM_TSSI_BOUND_BG3_REF);
		tssi_bounds[5] = rt2x00_get_field16(eeprom,
					EEPROM_TSSI_BOUND_BG3_PLUS1);

		rt2x00_eeprom_read(rt2x00dev, EEPROM_TSSI_BOUND_BG4, &eeprom);
		tssi_bounds[6] = rt2x00_get_field16(eeprom,
					EEPROM_TSSI_BOUND_BG4_PLUS2);
		tssi_bounds[7] = rt2x00_get_field16(eeprom,
					EEPROM_TSSI_BOUND_BG4_PLUS3);

		rt2x00_eeprom_read(rt2x00dev, EEPROM_TSSI_BOUND_BG5, &eeprom);
		tssi_bounds[8] = rt2x00_get_field16(eeprom,
					EEPROM_TSSI_BOUND_BG5_PLUS4);

		step = rt2x00_get_field16(eeprom,
					  EEPROM_TSSI_BOUND_BG5_AGC_STEP);
	} else {
		rt2x00_eeprom_read(rt2x00dev, EEPROM_TSSI_BOUND_A1, &eeprom);
		tssi_bounds[0] = rt2x00_get_field16(eeprom,
					EEPROM_TSSI_BOUND_A1_MINUS4);
		tssi_bounds[1] = rt2x00_get_field16(eeprom,
					EEPROM_TSSI_BOUND_A1_MINUS3);

		rt2x00_eeprom_read(rt2x00dev, EEPROM_TSSI_BOUND_A2, &eeprom);
		tssi_bounds[2] = rt2x00_get_field16(eeprom,
					EEPROM_TSSI_BOUND_A2_MINUS2);
		tssi_bounds[3] = rt2x00_get_field16(eeprom,
					EEPROM_TSSI_BOUND_A2_MINUS1);

		rt2x00_eeprom_read(rt2x00dev, EEPROM_TSSI_BOUND_A3, &eeprom);
		tssi_bounds[4] = rt2x00_get_field16(eeprom,
					EEPROM_TSSI_BOUND_A3_REF);
		tssi_bounds[5] = rt2x00_get_field16(eeprom,
					EEPROM_TSSI_BOUND_A3_PLUS1);

		rt2x00_eeprom_read(rt2x00dev, EEPROM_TSSI_BOUND_A4, &eeprom);
		tssi_bounds[6] = rt2x00_get_field16(eeprom,
					EEPROM_TSSI_BOUND_A4_PLUS2);
		tssi_bounds[7] = rt2x00_get_field16(eeprom,
					EEPROM_TSSI_BOUND_A4_PLUS3);

		rt2x00_eeprom_read(rt2x00dev, EEPROM_TSSI_BOUND_A5, &eeprom);
		tssi_bounds[8] = rt2x00_get_field16(eeprom,
					EEPROM_TSSI_BOUND_A5_PLUS4);

		step = rt2x00_get_field16(eeprom,
					  EEPROM_TSSI_BOUND_A5_AGC_STEP);
	}

	/*
	 * Check if temperature compensation is supported.
	 */
	if (tssi_bounds[4] == 0xff)
		return 0;

	/*
	 * Read current TSSI (BBP 49).
	 */
	rt2800_bbp_read(rt2x00dev, 49, &current_tssi);

	/*
	 * Compare TSSI value (BBP49) with the compensation boundaries
	 * from the EEPROM and increase or decrease tx power.
	 */
	for (i = 0; i <= 3; i++) {
		if (current_tssi > tssi_bounds[i])
			break;
	}

	if (i == 4) {
		for (i = 8; i >= 5; i--) {
			if (current_tssi < tssi_bounds[i])
				break;
		}
	}

	return (i - 4) * step;
}

>>>>>>> d762f438
static int rt2800_get_txpower_bw_comp(struct rt2x00_dev *rt2x00dev,
				      enum ieee80211_band band)
{
	u16 eeprom;
	u8 comp_en;
	u8 comp_type;
<<<<<<< HEAD
	int comp_value;

	rt2x00_eeprom_read(rt2x00dev, EEPROM_TXPOWER_DELTA, &eeprom);

	if (eeprom == 0xffff)
=======
	int comp_value = 0;

	rt2x00_eeprom_read(rt2x00dev, EEPROM_TXPOWER_DELTA, &eeprom);

	/*
	 * HT40 compensation not required.
	 */
	if (eeprom == 0xffff ||
	    !test_bit(CONFIG_CHANNEL_HT40, &rt2x00dev->flags))
>>>>>>> d762f438
		return 0;

	if (band == IEEE80211_BAND_2GHZ) {
		comp_en = rt2x00_get_field16(eeprom,
				 EEPROM_TXPOWER_DELTA_ENABLE_2G);
		if (comp_en) {
			comp_type = rt2x00_get_field16(eeprom,
					   EEPROM_TXPOWER_DELTA_TYPE_2G);
			comp_value = rt2x00_get_field16(eeprom,
					    EEPROM_TXPOWER_DELTA_VALUE_2G);
			if (!comp_type)
				comp_value = -comp_value;
		}
	} else {
		comp_en = rt2x00_get_field16(eeprom,
				 EEPROM_TXPOWER_DELTA_ENABLE_5G);
		if (comp_en) {
			comp_type = rt2x00_get_field16(eeprom,
					   EEPROM_TXPOWER_DELTA_TYPE_5G);
			comp_value = rt2x00_get_field16(eeprom,
					    EEPROM_TXPOWER_DELTA_VALUE_5G);
			if (!comp_type)
				comp_value = -comp_value;
		}
	}

	return comp_value;
}

<<<<<<< HEAD
static u8 rt2800_compesate_txpower(struct rt2x00_dev *rt2x00dev,
				     int is_rate_b,
				     enum ieee80211_band band,
				     int power_level,
				     u8 txpower)
=======
static u8 rt2800_compensate_txpower(struct rt2x00_dev *rt2x00dev, int is_rate_b,
				   enum ieee80211_band band, int power_level,
				   u8 txpower, int delta)
>>>>>>> d762f438
{
	u32 reg;
	u16 eeprom;
	u8 criterion;
	u8 eirp_txpower;
	u8 eirp_txpower_criterion;
	u8 reg_limit;
<<<<<<< HEAD
	int bw_comp = 0;
=======
>>>>>>> d762f438

	if (!((band == IEEE80211_BAND_5GHZ) && is_rate_b))
		return txpower;

<<<<<<< HEAD
	if (test_bit(CONFIG_CHANNEL_HT40, &rt2x00dev->flags))
		bw_comp = rt2800_get_txpower_bw_comp(rt2x00dev, band);

	if (test_bit(CONFIG_SUPPORT_POWER_LIMIT, &rt2x00dev->flags)) {
=======
	if (test_bit(CAPABILITY_POWER_LIMIT, &rt2x00dev->cap_flags)) {
>>>>>>> d762f438
		/*
		 * Check if eirp txpower exceed txpower_limit.
		 * We use OFDM 6M as criterion and its eirp txpower
		 * is stored at EEPROM_EIRP_MAX_TX_POWER.
		 * .11b data rate need add additional 4dbm
		 * when calculating eirp txpower.
		 */
		rt2800_register_read(rt2x00dev, TX_PWR_CFG_0, &reg);
		criterion = rt2x00_get_field32(reg, TX_PWR_CFG_0_6MBS);

		rt2x00_eeprom_read(rt2x00dev,
				   EEPROM_EIRP_MAX_TX_POWER, &eeprom);

		if (band == IEEE80211_BAND_2GHZ)
			eirp_txpower_criterion = rt2x00_get_field16(eeprom,
						 EEPROM_EIRP_MAX_TX_POWER_2GHZ);
		else
			eirp_txpower_criterion = rt2x00_get_field16(eeprom,
						 EEPROM_EIRP_MAX_TX_POWER_5GHZ);

		eirp_txpower = eirp_txpower_criterion + (txpower - criterion) +
<<<<<<< HEAD
				       (is_rate_b ? 4 : 0) + bw_comp;
=======
			       (is_rate_b ? 4 : 0) + delta;
>>>>>>> d762f438

		reg_limit = (eirp_txpower > power_level) ?
					(eirp_txpower - power_level) : 0;
	} else
		reg_limit = 0;

<<<<<<< HEAD
	return txpower + bw_comp - reg_limit;
}

static void rt2800_config_txpower(struct rt2x00_dev *rt2x00dev,
				  struct ieee80211_conf *conf)
=======
	return txpower + delta - reg_limit;
}

static void rt2800_config_txpower(struct rt2x00_dev *rt2x00dev,
				  enum ieee80211_band band,
				  int power_level)
>>>>>>> d762f438
{
	u8 txpower;
	u16 eeprom;
	int i, is_rate_b;
	u32 reg;
	u8 r1;
	u32 offset;
<<<<<<< HEAD
	enum ieee80211_band band = conf->channel->band;
	int power_level = conf->power_level;

	/*
	 * set to normal bbp tx power control mode: +/- 0dBm
	 */
=======
	int delta;

	/*
	 * Calculate HT40 compensation delta
	 */
	delta = rt2800_get_txpower_bw_comp(rt2x00dev, band);

	/*
	 * calculate temperature compensation delta
	 */
	delta += rt2800_get_gain_calibration_delta(rt2x00dev);

	/*
	 * set to normal bbp tx power control mode: +/- 0dBm
	 */
>>>>>>> d762f438
	rt2800_bbp_read(rt2x00dev, 1, &r1);
	rt2x00_set_field8(&r1, BBP1_TX_POWER_CTRL, 0);
	rt2800_bbp_write(rt2x00dev, 1, r1);
	offset = TX_PWR_CFG_0;

	for (i = 0; i < EEPROM_TXPOWER_BYRATE_SIZE; i += 2) {
		/* just to be safe */
		if (offset > TX_PWR_CFG_4)
			break;

		rt2800_register_read(rt2x00dev, offset, &reg);

		/* read the next four txpower values */
		rt2x00_eeprom_read(rt2x00dev, EEPROM_TXPOWER_BYRATE + i,
				   &eeprom);

		is_rate_b = i ? 0 : 1;
		/*
		 * TX_PWR_CFG_0: 1MBS, TX_PWR_CFG_1: 24MBS,
		 * TX_PWR_CFG_2: MCS4, TX_PWR_CFG_3: MCS12,
		 * TX_PWR_CFG_4: unknown
		 */
		txpower = rt2x00_get_field16(eeprom,
					     EEPROM_TXPOWER_BYRATE_RATE0);
<<<<<<< HEAD
		txpower = rt2800_compesate_txpower(rt2x00dev, is_rate_b, band,
					     power_level, txpower);
=======
		txpower = rt2800_compensate_txpower(rt2x00dev, is_rate_b, band,
					     power_level, txpower, delta);
>>>>>>> d762f438
		rt2x00_set_field32(&reg, TX_PWR_CFG_RATE0, txpower);

		/*
		 * TX_PWR_CFG_0: 2MBS, TX_PWR_CFG_1: 36MBS,
		 * TX_PWR_CFG_2: MCS5, TX_PWR_CFG_3: MCS13,
		 * TX_PWR_CFG_4: unknown
		 */
		txpower = rt2x00_get_field16(eeprom,
					     EEPROM_TXPOWER_BYRATE_RATE1);
<<<<<<< HEAD
		txpower = rt2800_compesate_txpower(rt2x00dev, is_rate_b, band,
					     power_level, txpower);
=======
		txpower = rt2800_compensate_txpower(rt2x00dev, is_rate_b, band,
					     power_level, txpower, delta);
>>>>>>> d762f438
		rt2x00_set_field32(&reg, TX_PWR_CFG_RATE1, txpower);

		/*
		 * TX_PWR_CFG_0: 5.5MBS, TX_PWR_CFG_1: 48MBS,
		 * TX_PWR_CFG_2: MCS6,  TX_PWR_CFG_3: MCS14,
		 * TX_PWR_CFG_4: unknown
		 */
		txpower = rt2x00_get_field16(eeprom,
					     EEPROM_TXPOWER_BYRATE_RATE2);
<<<<<<< HEAD
		txpower = rt2800_compesate_txpower(rt2x00dev, is_rate_b, band,
					     power_level, txpower);
=======
		txpower = rt2800_compensate_txpower(rt2x00dev, is_rate_b, band,
					     power_level, txpower, delta);
>>>>>>> d762f438
		rt2x00_set_field32(&reg, TX_PWR_CFG_RATE2, txpower);

		/*
		 * TX_PWR_CFG_0: 11MBS, TX_PWR_CFG_1: 54MBS,
		 * TX_PWR_CFG_2: MCS7,  TX_PWR_CFG_3: MCS15,
		 * TX_PWR_CFG_4: unknown
		 */
		txpower = rt2x00_get_field16(eeprom,
					     EEPROM_TXPOWER_BYRATE_RATE3);
<<<<<<< HEAD
		txpower = rt2800_compesate_txpower(rt2x00dev, is_rate_b, band,
					     power_level, txpower);
=======
		txpower = rt2800_compensate_txpower(rt2x00dev, is_rate_b, band,
					     power_level, txpower, delta);
>>>>>>> d762f438
		rt2x00_set_field32(&reg, TX_PWR_CFG_RATE3, txpower);

		/* read the next four txpower values */
		rt2x00_eeprom_read(rt2x00dev, EEPROM_TXPOWER_BYRATE + i + 1,
				   &eeprom);

		is_rate_b = 0;
		/*
		 * TX_PWR_CFG_0: 6MBS, TX_PWR_CFG_1: MCS0,
		 * TX_PWR_CFG_2: MCS8, TX_PWR_CFG_3: unknown,
		 * TX_PWR_CFG_4: unknown
		 */
		txpower = rt2x00_get_field16(eeprom,
					     EEPROM_TXPOWER_BYRATE_RATE0);
<<<<<<< HEAD
		txpower = rt2800_compesate_txpower(rt2x00dev, is_rate_b, band,
					     power_level, txpower);
=======
		txpower = rt2800_compensate_txpower(rt2x00dev, is_rate_b, band,
					     power_level, txpower, delta);
>>>>>>> d762f438
		rt2x00_set_field32(&reg, TX_PWR_CFG_RATE4, txpower);

		/*
		 * TX_PWR_CFG_0: 9MBS, TX_PWR_CFG_1: MCS1,
		 * TX_PWR_CFG_2: MCS9, TX_PWR_CFG_3: unknown,
		 * TX_PWR_CFG_4: unknown
		 */
		txpower = rt2x00_get_field16(eeprom,
					     EEPROM_TXPOWER_BYRATE_RATE1);
<<<<<<< HEAD
		txpower = rt2800_compesate_txpower(rt2x00dev, is_rate_b, band,
					     power_level, txpower);
=======
		txpower = rt2800_compensate_txpower(rt2x00dev, is_rate_b, band,
					     power_level, txpower, delta);
>>>>>>> d762f438
		rt2x00_set_field32(&reg, TX_PWR_CFG_RATE5, txpower);

		/*
		 * TX_PWR_CFG_0: 12MBS, TX_PWR_CFG_1: MCS2,
		 * TX_PWR_CFG_2: MCS10, TX_PWR_CFG_3: unknown,
		 * TX_PWR_CFG_4: unknown
		 */
		txpower = rt2x00_get_field16(eeprom,
					     EEPROM_TXPOWER_BYRATE_RATE2);
<<<<<<< HEAD
		txpower = rt2800_compesate_txpower(rt2x00dev, is_rate_b, band,
					     power_level, txpower);
=======
		txpower = rt2800_compensate_txpower(rt2x00dev, is_rate_b, band,
					     power_level, txpower, delta);
>>>>>>> d762f438
		rt2x00_set_field32(&reg, TX_PWR_CFG_RATE6, txpower);

		/*
		 * TX_PWR_CFG_0: 18MBS, TX_PWR_CFG_1: MCS3,
		 * TX_PWR_CFG_2: MCS11, TX_PWR_CFG_3: unknown,
		 * TX_PWR_CFG_4: unknown
		 */
		txpower = rt2x00_get_field16(eeprom,
					     EEPROM_TXPOWER_BYRATE_RATE3);
<<<<<<< HEAD
		txpower = rt2800_compesate_txpower(rt2x00dev, is_rate_b, band,
					     power_level, txpower);
=======
		txpower = rt2800_compensate_txpower(rt2x00dev, is_rate_b, band,
					     power_level, txpower, delta);
>>>>>>> d762f438
		rt2x00_set_field32(&reg, TX_PWR_CFG_RATE7, txpower);

		rt2800_register_write(rt2x00dev, offset, reg);

		/* next TX_PWR_CFG register */
		offset += 4;
	}
}

void rt2800_gain_calibration(struct rt2x00_dev *rt2x00dev)
{
	rt2800_config_txpower(rt2x00dev, rt2x00dev->curr_band,
			      rt2x00dev->tx_power);
}
EXPORT_SYMBOL_GPL(rt2800_gain_calibration);

static void rt2800_config_retry_limit(struct rt2x00_dev *rt2x00dev,
				      struct rt2x00lib_conf *libconf)
{
	u32 reg;

	rt2800_register_read(rt2x00dev, TX_RTY_CFG, &reg);
	rt2x00_set_field32(&reg, TX_RTY_CFG_SHORT_RTY_LIMIT,
			   libconf->conf->short_frame_max_tx_count);
	rt2x00_set_field32(&reg, TX_RTY_CFG_LONG_RTY_LIMIT,
			   libconf->conf->long_frame_max_tx_count);
	rt2800_register_write(rt2x00dev, TX_RTY_CFG, reg);
}

static void rt2800_config_ps(struct rt2x00_dev *rt2x00dev,
			     struct rt2x00lib_conf *libconf)
{
	enum dev_state state =
	    (libconf->conf->flags & IEEE80211_CONF_PS) ?
		STATE_SLEEP : STATE_AWAKE;
	u32 reg;

	if (state == STATE_SLEEP) {
		rt2800_register_write(rt2x00dev, AUTOWAKEUP_CFG, 0);

		rt2800_register_read(rt2x00dev, AUTOWAKEUP_CFG, &reg);
		rt2x00_set_field32(&reg, AUTOWAKEUP_CFG_AUTO_LEAD_TIME, 5);
		rt2x00_set_field32(&reg, AUTOWAKEUP_CFG_TBCN_BEFORE_WAKE,
				   libconf->conf->listen_interval - 1);
		rt2x00_set_field32(&reg, AUTOWAKEUP_CFG_AUTOWAKE, 1);
		rt2800_register_write(rt2x00dev, AUTOWAKEUP_CFG, reg);

		rt2x00dev->ops->lib->set_device_state(rt2x00dev, state);
	} else {
		rt2800_register_read(rt2x00dev, AUTOWAKEUP_CFG, &reg);
		rt2x00_set_field32(&reg, AUTOWAKEUP_CFG_AUTO_LEAD_TIME, 0);
		rt2x00_set_field32(&reg, AUTOWAKEUP_CFG_TBCN_BEFORE_WAKE, 0);
		rt2x00_set_field32(&reg, AUTOWAKEUP_CFG_AUTOWAKE, 0);
		rt2800_register_write(rt2x00dev, AUTOWAKEUP_CFG, reg);

		rt2x00dev->ops->lib->set_device_state(rt2x00dev, state);
	}
}

void rt2800_config(struct rt2x00_dev *rt2x00dev,
		   struct rt2x00lib_conf *libconf,
		   const unsigned int flags)
{
	/* Always recalculate LNA gain before changing configuration */
	rt2800_config_lna_gain(rt2x00dev, libconf);

	if (flags & IEEE80211_CONF_CHANGE_CHANNEL) {
		rt2800_config_channel(rt2x00dev, libconf->conf,
				      &libconf->rf, &libconf->channel);
<<<<<<< HEAD
		rt2800_config_txpower(rt2x00dev, libconf->conf);
	}
	if (flags & IEEE80211_CONF_CHANGE_POWER)
		rt2800_config_txpower(rt2x00dev, libconf->conf);
=======
		rt2800_config_txpower(rt2x00dev, libconf->conf->channel->band,
				      libconf->conf->power_level);
	}
	if (flags & IEEE80211_CONF_CHANGE_POWER)
		rt2800_config_txpower(rt2x00dev, libconf->conf->channel->band,
				      libconf->conf->power_level);
>>>>>>> d762f438
	if (flags & IEEE80211_CONF_CHANGE_RETRY_LIMITS)
		rt2800_config_retry_limit(rt2x00dev, libconf);
	if (flags & IEEE80211_CONF_CHANGE_PS)
		rt2800_config_ps(rt2x00dev, libconf);
}
EXPORT_SYMBOL_GPL(rt2800_config);

/*
 * Link tuning
 */
void rt2800_link_stats(struct rt2x00_dev *rt2x00dev, struct link_qual *qual)
{
	u32 reg;

	/*
	 * Update FCS error count from register.
	 */
	rt2800_register_read(rt2x00dev, RX_STA_CNT0, &reg);
	qual->rx_failed = rt2x00_get_field32(reg, RX_STA_CNT0_CRC_ERR);
}
EXPORT_SYMBOL_GPL(rt2800_link_stats);

static u8 rt2800_get_default_vgc(struct rt2x00_dev *rt2x00dev)
{
	if (rt2x00dev->curr_band == IEEE80211_BAND_2GHZ) {
		if (rt2x00_rt(rt2x00dev, RT3070) ||
		    rt2x00_rt(rt2x00dev, RT3071) ||
		    rt2x00_rt(rt2x00dev, RT3090) ||
		    rt2x00_rt(rt2x00dev, RT3390) ||
		    rt2x00_rt(rt2x00dev, RT5390))
			return 0x1c + (2 * rt2x00dev->lna_gain);
		else
			return 0x2e + rt2x00dev->lna_gain;
	}

	if (!test_bit(CONFIG_CHANNEL_HT40, &rt2x00dev->flags))
		return 0x32 + (rt2x00dev->lna_gain * 5) / 3;
	else
		return 0x3a + (rt2x00dev->lna_gain * 5) / 3;
}

static inline void rt2800_set_vgc(struct rt2x00_dev *rt2x00dev,
				  struct link_qual *qual, u8 vgc_level)
{
	if (qual->vgc_level != vgc_level) {
		rt2800_bbp_write(rt2x00dev, 66, vgc_level);
		qual->vgc_level = vgc_level;
		qual->vgc_level_reg = vgc_level;
	}
}

void rt2800_reset_tuner(struct rt2x00_dev *rt2x00dev, struct link_qual *qual)
{
	rt2800_set_vgc(rt2x00dev, qual, rt2800_get_default_vgc(rt2x00dev));
}
EXPORT_SYMBOL_GPL(rt2800_reset_tuner);

void rt2800_link_tuner(struct rt2x00_dev *rt2x00dev, struct link_qual *qual,
		       const u32 count)
{
	if (rt2x00_rt_rev(rt2x00dev, RT2860, REV_RT2860C))
		return;

	/*
	 * When RSSI is better then -80 increase VGC level with 0x10
	 */
	rt2800_set_vgc(rt2x00dev, qual,
		       rt2800_get_default_vgc(rt2x00dev) +
		       ((qual->rssi > -80) * 0x10));
}
EXPORT_SYMBOL_GPL(rt2800_link_tuner);

/*
 * Initialization functions.
 */
static int rt2800_init_registers(struct rt2x00_dev *rt2x00dev)
{
	u32 reg;
	u16 eeprom;
	unsigned int i;
	int ret;

	rt2800_register_read(rt2x00dev, WPDMA_GLO_CFG, &reg);
	rt2x00_set_field32(&reg, WPDMA_GLO_CFG_ENABLE_TX_DMA, 0);
	rt2x00_set_field32(&reg, WPDMA_GLO_CFG_TX_DMA_BUSY, 0);
	rt2x00_set_field32(&reg, WPDMA_GLO_CFG_ENABLE_RX_DMA, 0);
	rt2x00_set_field32(&reg, WPDMA_GLO_CFG_RX_DMA_BUSY, 0);
	rt2x00_set_field32(&reg, WPDMA_GLO_CFG_TX_WRITEBACK_DONE, 1);
	rt2800_register_write(rt2x00dev, WPDMA_GLO_CFG, reg);

	ret = rt2800_drv_init_registers(rt2x00dev);
	if (ret)
		return ret;

	rt2800_register_read(rt2x00dev, BCN_OFFSET0, &reg);
	rt2x00_set_field32(&reg, BCN_OFFSET0_BCN0, 0xe0); /* 0x3800 */
	rt2x00_set_field32(&reg, BCN_OFFSET0_BCN1, 0xe8); /* 0x3a00 */
	rt2x00_set_field32(&reg, BCN_OFFSET0_BCN2, 0xf0); /* 0x3c00 */
	rt2x00_set_field32(&reg, BCN_OFFSET0_BCN3, 0xf8); /* 0x3e00 */
	rt2800_register_write(rt2x00dev, BCN_OFFSET0, reg);

	rt2800_register_read(rt2x00dev, BCN_OFFSET1, &reg);
	rt2x00_set_field32(&reg, BCN_OFFSET1_BCN4, 0xc8); /* 0x3200 */
	rt2x00_set_field32(&reg, BCN_OFFSET1_BCN5, 0xd0); /* 0x3400 */
	rt2x00_set_field32(&reg, BCN_OFFSET1_BCN6, 0x77); /* 0x1dc0 */
	rt2x00_set_field32(&reg, BCN_OFFSET1_BCN7, 0x6f); /* 0x1bc0 */
	rt2800_register_write(rt2x00dev, BCN_OFFSET1, reg);

	rt2800_register_write(rt2x00dev, LEGACY_BASIC_RATE, 0x0000013f);
	rt2800_register_write(rt2x00dev, HT_BASIC_RATE, 0x00008003);

	rt2800_register_write(rt2x00dev, MAC_SYS_CTRL, 0x00000000);

	rt2800_register_read(rt2x00dev, BCN_TIME_CFG, &reg);
	rt2x00_set_field32(&reg, BCN_TIME_CFG_BEACON_INTERVAL, 1600);
	rt2x00_set_field32(&reg, BCN_TIME_CFG_TSF_TICKING, 0);
	rt2x00_set_field32(&reg, BCN_TIME_CFG_TSF_SYNC, 0);
	rt2x00_set_field32(&reg, BCN_TIME_CFG_TBTT_ENABLE, 0);
	rt2x00_set_field32(&reg, BCN_TIME_CFG_BEACON_GEN, 0);
	rt2x00_set_field32(&reg, BCN_TIME_CFG_TX_TIME_COMPENSATE, 0);
	rt2800_register_write(rt2x00dev, BCN_TIME_CFG, reg);

	rt2800_config_filter(rt2x00dev, FIF_ALLMULTI);

	rt2800_register_read(rt2x00dev, BKOFF_SLOT_CFG, &reg);
	rt2x00_set_field32(&reg, BKOFF_SLOT_CFG_SLOT_TIME, 9);
	rt2x00_set_field32(&reg, BKOFF_SLOT_CFG_CC_DELAY_TIME, 2);
	rt2800_register_write(rt2x00dev, BKOFF_SLOT_CFG, reg);

	if (rt2x00_rt(rt2x00dev, RT3071) ||
	    rt2x00_rt(rt2x00dev, RT3090) ||
	    rt2x00_rt(rt2x00dev, RT3390)) {
		rt2800_register_write(rt2x00dev, TX_SW_CFG0, 0x00000400);
		rt2800_register_write(rt2x00dev, TX_SW_CFG1, 0x00000000);
		if (rt2x00_rt_rev_lt(rt2x00dev, RT3071, REV_RT3071E) ||
		    rt2x00_rt_rev_lt(rt2x00dev, RT3090, REV_RT3090E) ||
		    rt2x00_rt_rev_lt(rt2x00dev, RT3390, REV_RT3390E)) {
			rt2x00_eeprom_read(rt2x00dev, EEPROM_NIC_CONF1, &eeprom);
			if (rt2x00_get_field16(eeprom, EEPROM_NIC_CONF1_DAC_TEST))
				rt2800_register_write(rt2x00dev, TX_SW_CFG2,
						      0x0000002c);
			else
				rt2800_register_write(rt2x00dev, TX_SW_CFG2,
						      0x0000000f);
		} else {
			rt2800_register_write(rt2x00dev, TX_SW_CFG2, 0x00000000);
		}
	} else if (rt2x00_rt(rt2x00dev, RT3070)) {
		rt2800_register_write(rt2x00dev, TX_SW_CFG0, 0x00000400);

		if (rt2x00_rt_rev_lt(rt2x00dev, RT3070, REV_RT3070F)) {
			rt2800_register_write(rt2x00dev, TX_SW_CFG1, 0x00000000);
			rt2800_register_write(rt2x00dev, TX_SW_CFG2, 0x0000002c);
		} else {
			rt2800_register_write(rt2x00dev, TX_SW_CFG1, 0x00080606);
			rt2800_register_write(rt2x00dev, TX_SW_CFG2, 0x00000000);
		}
	} else if (rt2800_is_305x_soc(rt2x00dev)) {
		rt2800_register_write(rt2x00dev, TX_SW_CFG0, 0x00000400);
		rt2800_register_write(rt2x00dev, TX_SW_CFG1, 0x00000000);
<<<<<<< HEAD
		rt2800_register_write(rt2x00dev, TX_SW_CFG2, 0x0000001f);
=======
		rt2800_register_write(rt2x00dev, TX_SW_CFG2, 0x00000030);
>>>>>>> d762f438
	} else if (rt2x00_rt(rt2x00dev, RT5390)) {
		rt2800_register_write(rt2x00dev, TX_SW_CFG0, 0x00000404);
		rt2800_register_write(rt2x00dev, TX_SW_CFG1, 0x00080606);
		rt2800_register_write(rt2x00dev, TX_SW_CFG2, 0x00000000);
	} else {
		rt2800_register_write(rt2x00dev, TX_SW_CFG0, 0x00000000);
		rt2800_register_write(rt2x00dev, TX_SW_CFG1, 0x00080606);
	}

	rt2800_register_read(rt2x00dev, TX_LINK_CFG, &reg);
	rt2x00_set_field32(&reg, TX_LINK_CFG_REMOTE_MFB_LIFETIME, 32);
	rt2x00_set_field32(&reg, TX_LINK_CFG_MFB_ENABLE, 0);
	rt2x00_set_field32(&reg, TX_LINK_CFG_REMOTE_UMFS_ENABLE, 0);
	rt2x00_set_field32(&reg, TX_LINK_CFG_TX_MRQ_EN, 0);
	rt2x00_set_field32(&reg, TX_LINK_CFG_TX_RDG_EN, 0);
	rt2x00_set_field32(&reg, TX_LINK_CFG_TX_CF_ACK_EN, 1);
	rt2x00_set_field32(&reg, TX_LINK_CFG_REMOTE_MFB, 0);
	rt2x00_set_field32(&reg, TX_LINK_CFG_REMOTE_MFS, 0);
	rt2800_register_write(rt2x00dev, TX_LINK_CFG, reg);

	rt2800_register_read(rt2x00dev, TX_TIMEOUT_CFG, &reg);
	rt2x00_set_field32(&reg, TX_TIMEOUT_CFG_MPDU_LIFETIME, 9);
	rt2x00_set_field32(&reg, TX_TIMEOUT_CFG_RX_ACK_TIMEOUT, 32);
	rt2x00_set_field32(&reg, TX_TIMEOUT_CFG_TX_OP_TIMEOUT, 10);
	rt2800_register_write(rt2x00dev, TX_TIMEOUT_CFG, reg);

	rt2800_register_read(rt2x00dev, MAX_LEN_CFG, &reg);
	rt2x00_set_field32(&reg, MAX_LEN_CFG_MAX_MPDU, AGGREGATION_SIZE);
	if (rt2x00_rt_rev_gte(rt2x00dev, RT2872, REV_RT2872E) ||
	    rt2x00_rt(rt2x00dev, RT2883) ||
	    rt2x00_rt_rev_lt(rt2x00dev, RT3070, REV_RT3070E))
		rt2x00_set_field32(&reg, MAX_LEN_CFG_MAX_PSDU, 2);
	else
		rt2x00_set_field32(&reg, MAX_LEN_CFG_MAX_PSDU, 1);
	rt2x00_set_field32(&reg, MAX_LEN_CFG_MIN_PSDU, 0);
	rt2x00_set_field32(&reg, MAX_LEN_CFG_MIN_MPDU, 0);
	rt2800_register_write(rt2x00dev, MAX_LEN_CFG, reg);

	rt2800_register_read(rt2x00dev, LED_CFG, &reg);
	rt2x00_set_field32(&reg, LED_CFG_ON_PERIOD, 70);
	rt2x00_set_field32(&reg, LED_CFG_OFF_PERIOD, 30);
	rt2x00_set_field32(&reg, LED_CFG_SLOW_BLINK_PERIOD, 3);
	rt2x00_set_field32(&reg, LED_CFG_R_LED_MODE, 3);
	rt2x00_set_field32(&reg, LED_CFG_G_LED_MODE, 3);
	rt2x00_set_field32(&reg, LED_CFG_Y_LED_MODE, 3);
	rt2x00_set_field32(&reg, LED_CFG_LED_POLAR, 1);
	rt2800_register_write(rt2x00dev, LED_CFG, reg);

	rt2800_register_write(rt2x00dev, PBF_MAX_PCNT, 0x1f3fbf9f);

	rt2800_register_read(rt2x00dev, TX_RTY_CFG, &reg);
	rt2x00_set_field32(&reg, TX_RTY_CFG_SHORT_RTY_LIMIT, 15);
	rt2x00_set_field32(&reg, TX_RTY_CFG_LONG_RTY_LIMIT, 31);
	rt2x00_set_field32(&reg, TX_RTY_CFG_LONG_RTY_THRE, 2000);
	rt2x00_set_field32(&reg, TX_RTY_CFG_NON_AGG_RTY_MODE, 0);
	rt2x00_set_field32(&reg, TX_RTY_CFG_AGG_RTY_MODE, 0);
	rt2x00_set_field32(&reg, TX_RTY_CFG_TX_AUTO_FB_ENABLE, 1);
	rt2800_register_write(rt2x00dev, TX_RTY_CFG, reg);

	rt2800_register_read(rt2x00dev, AUTO_RSP_CFG, &reg);
	rt2x00_set_field32(&reg, AUTO_RSP_CFG_AUTORESPONDER, 1);
	rt2x00_set_field32(&reg, AUTO_RSP_CFG_BAC_ACK_POLICY, 1);
	rt2x00_set_field32(&reg, AUTO_RSP_CFG_CTS_40_MMODE, 0);
	rt2x00_set_field32(&reg, AUTO_RSP_CFG_CTS_40_MREF, 0);
	rt2x00_set_field32(&reg, AUTO_RSP_CFG_AR_PREAMBLE, 1);
	rt2x00_set_field32(&reg, AUTO_RSP_CFG_DUAL_CTS_EN, 0);
	rt2x00_set_field32(&reg, AUTO_RSP_CFG_ACK_CTS_PSM_BIT, 0);
	rt2800_register_write(rt2x00dev, AUTO_RSP_CFG, reg);

	rt2800_register_read(rt2x00dev, CCK_PROT_CFG, &reg);
	rt2x00_set_field32(&reg, CCK_PROT_CFG_PROTECT_RATE, 3);
	rt2x00_set_field32(&reg, CCK_PROT_CFG_PROTECT_CTRL, 0);
	rt2x00_set_field32(&reg, CCK_PROT_CFG_PROTECT_NAV_SHORT, 1);
	rt2x00_set_field32(&reg, CCK_PROT_CFG_TX_OP_ALLOW_CCK, 1);
	rt2x00_set_field32(&reg, CCK_PROT_CFG_TX_OP_ALLOW_OFDM, 1);
	rt2x00_set_field32(&reg, CCK_PROT_CFG_TX_OP_ALLOW_MM20, 1);
	rt2x00_set_field32(&reg, CCK_PROT_CFG_TX_OP_ALLOW_MM40, 0);
	rt2x00_set_field32(&reg, CCK_PROT_CFG_TX_OP_ALLOW_GF20, 1);
	rt2x00_set_field32(&reg, CCK_PROT_CFG_TX_OP_ALLOW_GF40, 0);
	rt2x00_set_field32(&reg, CCK_PROT_CFG_RTS_TH_EN, 1);
	rt2800_register_write(rt2x00dev, CCK_PROT_CFG, reg);

	rt2800_register_read(rt2x00dev, OFDM_PROT_CFG, &reg);
	rt2x00_set_field32(&reg, OFDM_PROT_CFG_PROTECT_RATE, 3);
	rt2x00_set_field32(&reg, OFDM_PROT_CFG_PROTECT_CTRL, 0);
	rt2x00_set_field32(&reg, OFDM_PROT_CFG_PROTECT_NAV_SHORT, 1);
	rt2x00_set_field32(&reg, OFDM_PROT_CFG_TX_OP_ALLOW_CCK, 1);
	rt2x00_set_field32(&reg, OFDM_PROT_CFG_TX_OP_ALLOW_OFDM, 1);
	rt2x00_set_field32(&reg, OFDM_PROT_CFG_TX_OP_ALLOW_MM20, 1);
	rt2x00_set_field32(&reg, OFDM_PROT_CFG_TX_OP_ALLOW_MM40, 0);
	rt2x00_set_field32(&reg, OFDM_PROT_CFG_TX_OP_ALLOW_GF20, 1);
	rt2x00_set_field32(&reg, OFDM_PROT_CFG_TX_OP_ALLOW_GF40, 0);
	rt2x00_set_field32(&reg, OFDM_PROT_CFG_RTS_TH_EN, 1);
	rt2800_register_write(rt2x00dev, OFDM_PROT_CFG, reg);

	rt2800_register_read(rt2x00dev, MM20_PROT_CFG, &reg);
	rt2x00_set_field32(&reg, MM20_PROT_CFG_PROTECT_RATE, 0x4004);
	rt2x00_set_field32(&reg, MM20_PROT_CFG_PROTECT_CTRL, 0);
	rt2x00_set_field32(&reg, MM20_PROT_CFG_PROTECT_NAV_SHORT, 1);
	rt2x00_set_field32(&reg, MM20_PROT_CFG_TX_OP_ALLOW_CCK, 1);
	rt2x00_set_field32(&reg, MM20_PROT_CFG_TX_OP_ALLOW_OFDM, 1);
	rt2x00_set_field32(&reg, MM20_PROT_CFG_TX_OP_ALLOW_MM20, 1);
	rt2x00_set_field32(&reg, MM20_PROT_CFG_TX_OP_ALLOW_MM40, 0);
	rt2x00_set_field32(&reg, MM20_PROT_CFG_TX_OP_ALLOW_GF20, 1);
	rt2x00_set_field32(&reg, MM20_PROT_CFG_TX_OP_ALLOW_GF40, 0);
	rt2x00_set_field32(&reg, MM20_PROT_CFG_RTS_TH_EN, 0);
	rt2800_register_write(rt2x00dev, MM20_PROT_CFG, reg);

	rt2800_register_read(rt2x00dev, MM40_PROT_CFG, &reg);
	rt2x00_set_field32(&reg, MM40_PROT_CFG_PROTECT_RATE, 0x4084);
	rt2x00_set_field32(&reg, MM40_PROT_CFG_PROTECT_CTRL, 0);
	rt2x00_set_field32(&reg, MM40_PROT_CFG_PROTECT_NAV_SHORT, 1);
	rt2x00_set_field32(&reg, MM40_PROT_CFG_TX_OP_ALLOW_CCK, 1);
	rt2x00_set_field32(&reg, MM40_PROT_CFG_TX_OP_ALLOW_OFDM, 1);
	rt2x00_set_field32(&reg, MM40_PROT_CFG_TX_OP_ALLOW_MM20, 1);
	rt2x00_set_field32(&reg, MM40_PROT_CFG_TX_OP_ALLOW_MM40, 1);
	rt2x00_set_field32(&reg, MM40_PROT_CFG_TX_OP_ALLOW_GF20, 1);
	rt2x00_set_field32(&reg, MM40_PROT_CFG_TX_OP_ALLOW_GF40, 1);
	rt2x00_set_field32(&reg, MM40_PROT_CFG_RTS_TH_EN, 0);
	rt2800_register_write(rt2x00dev, MM40_PROT_CFG, reg);

	rt2800_register_read(rt2x00dev, GF20_PROT_CFG, &reg);
	rt2x00_set_field32(&reg, GF20_PROT_CFG_PROTECT_RATE, 0x4004);
	rt2x00_set_field32(&reg, GF20_PROT_CFG_PROTECT_CTRL, 0);
	rt2x00_set_field32(&reg, GF20_PROT_CFG_PROTECT_NAV_SHORT, 1);
	rt2x00_set_field32(&reg, GF20_PROT_CFG_TX_OP_ALLOW_CCK, 1);
	rt2x00_set_field32(&reg, GF20_PROT_CFG_TX_OP_ALLOW_OFDM, 1);
	rt2x00_set_field32(&reg, GF20_PROT_CFG_TX_OP_ALLOW_MM20, 1);
	rt2x00_set_field32(&reg, GF20_PROT_CFG_TX_OP_ALLOW_MM40, 0);
	rt2x00_set_field32(&reg, GF20_PROT_CFG_TX_OP_ALLOW_GF20, 1);
	rt2x00_set_field32(&reg, GF20_PROT_CFG_TX_OP_ALLOW_GF40, 0);
	rt2x00_set_field32(&reg, GF20_PROT_CFG_RTS_TH_EN, 0);
	rt2800_register_write(rt2x00dev, GF20_PROT_CFG, reg);

	rt2800_register_read(rt2x00dev, GF40_PROT_CFG, &reg);
	rt2x00_set_field32(&reg, GF40_PROT_CFG_PROTECT_RATE, 0x4084);
	rt2x00_set_field32(&reg, GF40_PROT_CFG_PROTECT_CTRL, 0);
	rt2x00_set_field32(&reg, GF40_PROT_CFG_PROTECT_NAV_SHORT, 1);
	rt2x00_set_field32(&reg, GF40_PROT_CFG_TX_OP_ALLOW_CCK, 1);
	rt2x00_set_field32(&reg, GF40_PROT_CFG_TX_OP_ALLOW_OFDM, 1);
	rt2x00_set_field32(&reg, GF40_PROT_CFG_TX_OP_ALLOW_MM20, 1);
	rt2x00_set_field32(&reg, GF40_PROT_CFG_TX_OP_ALLOW_MM40, 1);
	rt2x00_set_field32(&reg, GF40_PROT_CFG_TX_OP_ALLOW_GF20, 1);
	rt2x00_set_field32(&reg, GF40_PROT_CFG_TX_OP_ALLOW_GF40, 1);
	rt2x00_set_field32(&reg, GF40_PROT_CFG_RTS_TH_EN, 0);
	rt2800_register_write(rt2x00dev, GF40_PROT_CFG, reg);

	if (rt2x00_is_usb(rt2x00dev)) {
		rt2800_register_write(rt2x00dev, PBF_CFG, 0xf40006);

		rt2800_register_read(rt2x00dev, WPDMA_GLO_CFG, &reg);
		rt2x00_set_field32(&reg, WPDMA_GLO_CFG_ENABLE_TX_DMA, 0);
		rt2x00_set_field32(&reg, WPDMA_GLO_CFG_TX_DMA_BUSY, 0);
		rt2x00_set_field32(&reg, WPDMA_GLO_CFG_ENABLE_RX_DMA, 0);
		rt2x00_set_field32(&reg, WPDMA_GLO_CFG_RX_DMA_BUSY, 0);
		rt2x00_set_field32(&reg, WPDMA_GLO_CFG_WP_DMA_BURST_SIZE, 3);
		rt2x00_set_field32(&reg, WPDMA_GLO_CFG_TX_WRITEBACK_DONE, 0);
		rt2x00_set_field32(&reg, WPDMA_GLO_CFG_BIG_ENDIAN, 0);
		rt2x00_set_field32(&reg, WPDMA_GLO_CFG_RX_HDR_SCATTER, 0);
		rt2x00_set_field32(&reg, WPDMA_GLO_CFG_HDR_SEG_LEN, 0);
		rt2800_register_write(rt2x00dev, WPDMA_GLO_CFG, reg);
	}

	/*
	 * The legacy driver also sets TXOP_CTRL_CFG_RESERVED_TRUN_EN to 1
	 * although it is reserved.
	 */
	rt2800_register_read(rt2x00dev, TXOP_CTRL_CFG, &reg);
	rt2x00_set_field32(&reg, TXOP_CTRL_CFG_TIMEOUT_TRUN_EN, 1);
	rt2x00_set_field32(&reg, TXOP_CTRL_CFG_AC_TRUN_EN, 1);
	rt2x00_set_field32(&reg, TXOP_CTRL_CFG_TXRATEGRP_TRUN_EN, 1);
	rt2x00_set_field32(&reg, TXOP_CTRL_CFG_USER_MODE_TRUN_EN, 1);
	rt2x00_set_field32(&reg, TXOP_CTRL_CFG_MIMO_PS_TRUN_EN, 1);
	rt2x00_set_field32(&reg, TXOP_CTRL_CFG_RESERVED_TRUN_EN, 1);
	rt2x00_set_field32(&reg, TXOP_CTRL_CFG_LSIG_TXOP_EN, 0);
	rt2x00_set_field32(&reg, TXOP_CTRL_CFG_EXT_CCA_EN, 0);
	rt2x00_set_field32(&reg, TXOP_CTRL_CFG_EXT_CCA_DLY, 88);
	rt2x00_set_field32(&reg, TXOP_CTRL_CFG_EXT_CWMIN, 0);
	rt2800_register_write(rt2x00dev, TXOP_CTRL_CFG, reg);

	rt2800_register_write(rt2x00dev, TXOP_HLDR_ET, 0x00000002);

	rt2800_register_read(rt2x00dev, TX_RTS_CFG, &reg);
	rt2x00_set_field32(&reg, TX_RTS_CFG_AUTO_RTS_RETRY_LIMIT, 32);
	rt2x00_set_field32(&reg, TX_RTS_CFG_RTS_THRES,
			   IEEE80211_MAX_RTS_THRESHOLD);
	rt2x00_set_field32(&reg, TX_RTS_CFG_RTS_FBK_EN, 0);
	rt2800_register_write(rt2x00dev, TX_RTS_CFG, reg);

	rt2800_register_write(rt2x00dev, EXP_ACK_TIME, 0x002400ca);

	/*
	 * Usually the CCK SIFS time should be set to 10 and the OFDM SIFS
	 * time should be set to 16. However, the original Ralink driver uses
	 * 16 for both and indeed using a value of 10 for CCK SIFS results in
	 * connection problems with 11g + CTS protection. Hence, use the same
	 * defaults as the Ralink driver: 16 for both, CCK and OFDM SIFS.
	 */
	rt2800_register_read(rt2x00dev, XIFS_TIME_CFG, &reg);
	rt2x00_set_field32(&reg, XIFS_TIME_CFG_CCKM_SIFS_TIME, 16);
	rt2x00_set_field32(&reg, XIFS_TIME_CFG_OFDM_SIFS_TIME, 16);
	rt2x00_set_field32(&reg, XIFS_TIME_CFG_OFDM_XIFS_TIME, 4);
	rt2x00_set_field32(&reg, XIFS_TIME_CFG_EIFS, 314);
	rt2x00_set_field32(&reg, XIFS_TIME_CFG_BB_RXEND_ENABLE, 1);
	rt2800_register_write(rt2x00dev, XIFS_TIME_CFG, reg);

	rt2800_register_write(rt2x00dev, PWR_PIN_CFG, 0x00000003);

	/*
	 * ASIC will keep garbage value after boot, clear encryption keys.
	 */
	for (i = 0; i < 4; i++)
		rt2800_register_write(rt2x00dev,
					 SHARED_KEY_MODE_ENTRY(i), 0);

	for (i = 0; i < 256; i++) {
		static const u32 wcid[2] = { 0xffffffff, 0x00ffffff };
		rt2800_register_multiwrite(rt2x00dev, MAC_WCID_ENTRY(i),
					      wcid, sizeof(wcid));

		rt2800_register_write(rt2x00dev, MAC_WCID_ATTR_ENTRY(i), 0);
		rt2800_register_write(rt2x00dev, MAC_IVEIV_ENTRY(i), 0);
	}

	/*
	 * Clear all beacons
	 */
	rt2800_clear_beacon_register(rt2x00dev, HW_BEACON_BASE0);
	rt2800_clear_beacon_register(rt2x00dev, HW_BEACON_BASE1);
	rt2800_clear_beacon_register(rt2x00dev, HW_BEACON_BASE2);
	rt2800_clear_beacon_register(rt2x00dev, HW_BEACON_BASE3);
	rt2800_clear_beacon_register(rt2x00dev, HW_BEACON_BASE4);
	rt2800_clear_beacon_register(rt2x00dev, HW_BEACON_BASE5);
	rt2800_clear_beacon_register(rt2x00dev, HW_BEACON_BASE6);
	rt2800_clear_beacon_register(rt2x00dev, HW_BEACON_BASE7);

	if (rt2x00_is_usb(rt2x00dev)) {
		rt2800_register_read(rt2x00dev, US_CYC_CNT, &reg);
		rt2x00_set_field32(&reg, US_CYC_CNT_CLOCK_CYCLE, 30);
		rt2800_register_write(rt2x00dev, US_CYC_CNT, reg);
	} else if (rt2x00_is_pcie(rt2x00dev)) {
		rt2800_register_read(rt2x00dev, US_CYC_CNT, &reg);
		rt2x00_set_field32(&reg, US_CYC_CNT_CLOCK_CYCLE, 125);
		rt2800_register_write(rt2x00dev, US_CYC_CNT, reg);
	}

	rt2800_register_read(rt2x00dev, HT_FBK_CFG0, &reg);
	rt2x00_set_field32(&reg, HT_FBK_CFG0_HTMCS0FBK, 0);
	rt2x00_set_field32(&reg, HT_FBK_CFG0_HTMCS1FBK, 0);
	rt2x00_set_field32(&reg, HT_FBK_CFG0_HTMCS2FBK, 1);
	rt2x00_set_field32(&reg, HT_FBK_CFG0_HTMCS3FBK, 2);
	rt2x00_set_field32(&reg, HT_FBK_CFG0_HTMCS4FBK, 3);
	rt2x00_set_field32(&reg, HT_FBK_CFG0_HTMCS5FBK, 4);
	rt2x00_set_field32(&reg, HT_FBK_CFG0_HTMCS6FBK, 5);
	rt2x00_set_field32(&reg, HT_FBK_CFG0_HTMCS7FBK, 6);
	rt2800_register_write(rt2x00dev, HT_FBK_CFG0, reg);

	rt2800_register_read(rt2x00dev, HT_FBK_CFG1, &reg);
	rt2x00_set_field32(&reg, HT_FBK_CFG1_HTMCS8FBK, 8);
	rt2x00_set_field32(&reg, HT_FBK_CFG1_HTMCS9FBK, 8);
	rt2x00_set_field32(&reg, HT_FBK_CFG1_HTMCS10FBK, 9);
	rt2x00_set_field32(&reg, HT_FBK_CFG1_HTMCS11FBK, 10);
	rt2x00_set_field32(&reg, HT_FBK_CFG1_HTMCS12FBK, 11);
	rt2x00_set_field32(&reg, HT_FBK_CFG1_HTMCS13FBK, 12);
	rt2x00_set_field32(&reg, HT_FBK_CFG1_HTMCS14FBK, 13);
	rt2x00_set_field32(&reg, HT_FBK_CFG1_HTMCS15FBK, 14);
	rt2800_register_write(rt2x00dev, HT_FBK_CFG1, reg);

	rt2800_register_read(rt2x00dev, LG_FBK_CFG0, &reg);
	rt2x00_set_field32(&reg, LG_FBK_CFG0_OFDMMCS0FBK, 8);
	rt2x00_set_field32(&reg, LG_FBK_CFG0_OFDMMCS1FBK, 8);
	rt2x00_set_field32(&reg, LG_FBK_CFG0_OFDMMCS2FBK, 9);
	rt2x00_set_field32(&reg, LG_FBK_CFG0_OFDMMCS3FBK, 10);
	rt2x00_set_field32(&reg, LG_FBK_CFG0_OFDMMCS4FBK, 11);
	rt2x00_set_field32(&reg, LG_FBK_CFG0_OFDMMCS5FBK, 12);
	rt2x00_set_field32(&reg, LG_FBK_CFG0_OFDMMCS6FBK, 13);
	rt2x00_set_field32(&reg, LG_FBK_CFG0_OFDMMCS7FBK, 14);
	rt2800_register_write(rt2x00dev, LG_FBK_CFG0, reg);

	rt2800_register_read(rt2x00dev, LG_FBK_CFG1, &reg);
	rt2x00_set_field32(&reg, LG_FBK_CFG0_CCKMCS0FBK, 0);
	rt2x00_set_field32(&reg, LG_FBK_CFG0_CCKMCS1FBK, 0);
	rt2x00_set_field32(&reg, LG_FBK_CFG0_CCKMCS2FBK, 1);
	rt2x00_set_field32(&reg, LG_FBK_CFG0_CCKMCS3FBK, 2);
	rt2800_register_write(rt2x00dev, LG_FBK_CFG1, reg);

	/*
	 * Do not force the BA window size, we use the TXWI to set it
	 */
	rt2800_register_read(rt2x00dev, AMPDU_BA_WINSIZE, &reg);
	rt2x00_set_field32(&reg, AMPDU_BA_WINSIZE_FORCE_WINSIZE_ENABLE, 0);
	rt2x00_set_field32(&reg, AMPDU_BA_WINSIZE_FORCE_WINSIZE, 0);
	rt2800_register_write(rt2x00dev, AMPDU_BA_WINSIZE, reg);

	/*
	 * We must clear the error counters.
	 * These registers are cleared on read,
	 * so we may pass a useless variable to store the value.
	 */
	rt2800_register_read(rt2x00dev, RX_STA_CNT0, &reg);
	rt2800_register_read(rt2x00dev, RX_STA_CNT1, &reg);
	rt2800_register_read(rt2x00dev, RX_STA_CNT2, &reg);
	rt2800_register_read(rt2x00dev, TX_STA_CNT0, &reg);
	rt2800_register_read(rt2x00dev, TX_STA_CNT1, &reg);
	rt2800_register_read(rt2x00dev, TX_STA_CNT2, &reg);

	/*
	 * Setup leadtime for pre tbtt interrupt to 6ms
	 */
	rt2800_register_read(rt2x00dev, INT_TIMER_CFG, &reg);
	rt2x00_set_field32(&reg, INT_TIMER_CFG_PRE_TBTT_TIMER, 6 << 4);
	rt2800_register_write(rt2x00dev, INT_TIMER_CFG, reg);

	/*
	 * Set up channel statistics timer
	 */
	rt2800_register_read(rt2x00dev, CH_TIME_CFG, &reg);
	rt2x00_set_field32(&reg, CH_TIME_CFG_EIFS_BUSY, 1);
	rt2x00_set_field32(&reg, CH_TIME_CFG_NAV_BUSY, 1);
	rt2x00_set_field32(&reg, CH_TIME_CFG_RX_BUSY, 1);
	rt2x00_set_field32(&reg, CH_TIME_CFG_TX_BUSY, 1);
	rt2x00_set_field32(&reg, CH_TIME_CFG_TMR_EN, 1);
	rt2800_register_write(rt2x00dev, CH_TIME_CFG, reg);

	return 0;
}

static int rt2800_wait_bbp_rf_ready(struct rt2x00_dev *rt2x00dev)
{
	unsigned int i;
	u32 reg;

	for (i = 0; i < REGISTER_BUSY_COUNT; i++) {
		rt2800_register_read(rt2x00dev, MAC_STATUS_CFG, &reg);
		if (!rt2x00_get_field32(reg, MAC_STATUS_CFG_BBP_RF_BUSY))
			return 0;

		udelay(REGISTER_BUSY_DELAY);
	}

	ERROR(rt2x00dev, "BBP/RF register access failed, aborting.\n");
	return -EACCES;
}

static int rt2800_wait_bbp_ready(struct rt2x00_dev *rt2x00dev)
{
	unsigned int i;
	u8 value;

	/*
	 * BBP was enabled after firmware was loaded,
	 * but we need to reactivate it now.
	 */
	rt2800_register_write(rt2x00dev, H2M_BBP_AGENT, 0);
	rt2800_register_write(rt2x00dev, H2M_MAILBOX_CSR, 0);
	msleep(1);

	for (i = 0; i < REGISTER_BUSY_COUNT; i++) {
		rt2800_bbp_read(rt2x00dev, 0, &value);
		if ((value != 0xff) && (value != 0x00))
			return 0;
		udelay(REGISTER_BUSY_DELAY);
	}

	ERROR(rt2x00dev, "BBP register access failed, aborting.\n");
	return -EACCES;
}

static int rt2800_init_bbp(struct rt2x00_dev *rt2x00dev)
{
	unsigned int i;
	u16 eeprom;
	u8 reg_id;
	u8 value;

	if (unlikely(rt2800_wait_bbp_rf_ready(rt2x00dev) ||
		     rt2800_wait_bbp_ready(rt2x00dev)))
		return -EACCES;

	if (rt2x00_rt(rt2x00dev, RT5390)) {
		rt2800_bbp_read(rt2x00dev, 4, &value);
		rt2x00_set_field8(&value, BBP4_MAC_IF_CTRL, 1);
		rt2800_bbp_write(rt2x00dev, 4, value);
	}

	if (rt2800_is_305x_soc(rt2x00dev) ||
	    rt2x00_rt(rt2x00dev, RT5390))
		rt2800_bbp_write(rt2x00dev, 31, 0x08);

	rt2800_bbp_write(rt2x00dev, 65, 0x2c);
	rt2800_bbp_write(rt2x00dev, 66, 0x38);

	if (rt2x00_rt(rt2x00dev, RT5390))
		rt2800_bbp_write(rt2x00dev, 68, 0x0b);

	if (rt2x00_rt_rev(rt2x00dev, RT2860, REV_RT2860C)) {
		rt2800_bbp_write(rt2x00dev, 69, 0x16);
		rt2800_bbp_write(rt2x00dev, 73, 0x12);
	} else if (rt2x00_rt(rt2x00dev, RT5390)) {
		rt2800_bbp_write(rt2x00dev, 69, 0x12);
		rt2800_bbp_write(rt2x00dev, 73, 0x13);
		rt2800_bbp_write(rt2x00dev, 75, 0x46);
		rt2800_bbp_write(rt2x00dev, 76, 0x28);
		rt2800_bbp_write(rt2x00dev, 77, 0x59);
	} else {
		rt2800_bbp_write(rt2x00dev, 69, 0x12);
		rt2800_bbp_write(rt2x00dev, 73, 0x10);
	}

	rt2800_bbp_write(rt2x00dev, 70, 0x0a);

	if (rt2x00_rt(rt2x00dev, RT3070) ||
	    rt2x00_rt(rt2x00dev, RT3071) ||
	    rt2x00_rt(rt2x00dev, RT3090) ||
	    rt2x00_rt(rt2x00dev, RT3390) ||
	    rt2x00_rt(rt2x00dev, RT5390)) {
		rt2800_bbp_write(rt2x00dev, 79, 0x13);
		rt2800_bbp_write(rt2x00dev, 80, 0x05);
		rt2800_bbp_write(rt2x00dev, 81, 0x33);
	} else if (rt2800_is_305x_soc(rt2x00dev)) {
		rt2800_bbp_write(rt2x00dev, 78, 0x0e);
		rt2800_bbp_write(rt2x00dev, 80, 0x08);
	} else {
		rt2800_bbp_write(rt2x00dev, 81, 0x37);
	}

	rt2800_bbp_write(rt2x00dev, 82, 0x62);
	if (rt2x00_rt(rt2x00dev, RT5390))
		rt2800_bbp_write(rt2x00dev, 83, 0x7a);
	else
		rt2800_bbp_write(rt2x00dev, 83, 0x6a);

	if (rt2x00_rt_rev(rt2x00dev, RT2860, REV_RT2860D))
		rt2800_bbp_write(rt2x00dev, 84, 0x19);
	else if (rt2x00_rt(rt2x00dev, RT5390))
		rt2800_bbp_write(rt2x00dev, 84, 0x9a);
	else
		rt2800_bbp_write(rt2x00dev, 84, 0x99);

	if (rt2x00_rt(rt2x00dev, RT5390))
		rt2800_bbp_write(rt2x00dev, 86, 0x38);
	else
		rt2800_bbp_write(rt2x00dev, 86, 0x00);

	rt2800_bbp_write(rt2x00dev, 91, 0x04);

	if (rt2x00_rt(rt2x00dev, RT5390))
		rt2800_bbp_write(rt2x00dev, 92, 0x02);
	else
		rt2800_bbp_write(rt2x00dev, 92, 0x00);

	if (rt2x00_rt_rev_gte(rt2x00dev, RT3070, REV_RT3070F) ||
	    rt2x00_rt_rev_gte(rt2x00dev, RT3071, REV_RT3071E) ||
	    rt2x00_rt_rev_gte(rt2x00dev, RT3090, REV_RT3090E) ||
	    rt2x00_rt_rev_gte(rt2x00dev, RT3390, REV_RT3390E) ||
	    rt2x00_rt(rt2x00dev, RT5390) ||
	    rt2800_is_305x_soc(rt2x00dev))
		rt2800_bbp_write(rt2x00dev, 103, 0xc0);
	else
		rt2800_bbp_write(rt2x00dev, 103, 0x00);

	if (rt2x00_rt(rt2x00dev, RT5390))
		rt2800_bbp_write(rt2x00dev, 104, 0x92);

	if (rt2800_is_305x_soc(rt2x00dev))
		rt2800_bbp_write(rt2x00dev, 105, 0x01);
	else if (rt2x00_rt(rt2x00dev, RT5390))
		rt2800_bbp_write(rt2x00dev, 105, 0x3c);
	else
		rt2800_bbp_write(rt2x00dev, 105, 0x05);

	if (rt2x00_rt(rt2x00dev, RT5390))
		rt2800_bbp_write(rt2x00dev, 106, 0x03);
	else
		rt2800_bbp_write(rt2x00dev, 106, 0x35);

	if (rt2x00_rt(rt2x00dev, RT5390))
		rt2800_bbp_write(rt2x00dev, 128, 0x12);

	if (rt2x00_rt(rt2x00dev, RT3071) ||
	    rt2x00_rt(rt2x00dev, RT3090) ||
	    rt2x00_rt(rt2x00dev, RT3390) ||
	    rt2x00_rt(rt2x00dev, RT5390)) {
		rt2800_bbp_read(rt2x00dev, 138, &value);

		rt2x00_eeprom_read(rt2x00dev, EEPROM_NIC_CONF0, &eeprom);
		if (rt2x00_get_field16(eeprom, EEPROM_NIC_CONF0_TXPATH) == 1)
			value |= 0x20;
		if (rt2x00_get_field16(eeprom, EEPROM_NIC_CONF0_RXPATH) == 1)
			value &= ~0x02;

		rt2800_bbp_write(rt2x00dev, 138, value);
	}

	if (rt2x00_rt(rt2x00dev, RT5390)) {
		int ant, div_mode;

		rt2x00_eeprom_read(rt2x00dev, EEPROM_NIC_CONF1, &eeprom);
		div_mode = rt2x00_get_field16(eeprom,
					      EEPROM_NIC_CONF1_ANT_DIVERSITY);
		ant = (div_mode == 3) ? 1 : 0;

		/* check if this is a Bluetooth combo card */
<<<<<<< HEAD
		rt2x00_eeprom_read(rt2x00dev, EEPROM_NIC_CONF1, &eeprom);
		if (rt2x00_get_field16(eeprom, EEPROM_NIC_CONF1_BT_COEXIST)) {
=======
		if (test_bit(CAPABILITY_BT_COEXIST, &rt2x00dev->cap_flags)) {
>>>>>>> d762f438
			u32 reg;

			rt2800_register_read(rt2x00dev, GPIO_CTRL_CFG, &reg);
			rt2x00_set_field32(&reg, GPIO_CTRL_CFG_GPIOD_BIT3, 0);
			rt2x00_set_field32(&reg, GPIO_CTRL_CFG_GPIOD_BIT6, 0);
			rt2x00_set_field32(&reg, GPIO_CTRL_CFG_BIT3, 0);
			rt2x00_set_field32(&reg, GPIO_CTRL_CFG_BIT6, 0);
			if (ant == 0)
				rt2x00_set_field32(&reg, GPIO_CTRL_CFG_BIT3, 1);
			else if (ant == 1)
				rt2x00_set_field32(&reg, GPIO_CTRL_CFG_BIT6, 1);
			rt2800_register_write(rt2x00dev, GPIO_CTRL_CFG, reg);
		}

		rt2800_bbp_read(rt2x00dev, 152, &value);
		if (ant == 0)
			rt2x00_set_field8(&value, BBP152_RX_DEFAULT_ANT, 1);
		else
			rt2x00_set_field8(&value, BBP152_RX_DEFAULT_ANT, 0);
		rt2800_bbp_write(rt2x00dev, 152, value);

		/* Init frequency calibration */
		rt2800_bbp_write(rt2x00dev, 142, 1);
		rt2800_bbp_write(rt2x00dev, 143, 57);
	}

	for (i = 0; i < EEPROM_BBP_SIZE; i++) {
		rt2x00_eeprom_read(rt2x00dev, EEPROM_BBP_START + i, &eeprom);

		if (eeprom != 0xffff && eeprom != 0x0000) {
			reg_id = rt2x00_get_field16(eeprom, EEPROM_BBP_REG_ID);
			value = rt2x00_get_field16(eeprom, EEPROM_BBP_VALUE);
			rt2800_bbp_write(rt2x00dev, reg_id, value);
		}
	}

	return 0;
}

static u8 rt2800_init_rx_filter(struct rt2x00_dev *rt2x00dev,
				bool bw40, u8 rfcsr24, u8 filter_target)
{
	unsigned int i;
	u8 bbp;
	u8 rfcsr;
	u8 passband;
	u8 stopband;
	u8 overtuned = 0;

	rt2800_rfcsr_write(rt2x00dev, 24, rfcsr24);

	rt2800_bbp_read(rt2x00dev, 4, &bbp);
	rt2x00_set_field8(&bbp, BBP4_BANDWIDTH, 2 * bw40);
	rt2800_bbp_write(rt2x00dev, 4, bbp);

	rt2800_rfcsr_read(rt2x00dev, 31, &rfcsr);
	rt2x00_set_field8(&rfcsr, RFCSR31_RX_H20M, bw40);
	rt2800_rfcsr_write(rt2x00dev, 31, rfcsr);

	rt2800_rfcsr_read(rt2x00dev, 22, &rfcsr);
	rt2x00_set_field8(&rfcsr, RFCSR22_BASEBAND_LOOPBACK, 1);
	rt2800_rfcsr_write(rt2x00dev, 22, rfcsr);

	/*
	 * Set power & frequency of passband test tone
	 */
	rt2800_bbp_write(rt2x00dev, 24, 0);

	for (i = 0; i < 100; i++) {
		rt2800_bbp_write(rt2x00dev, 25, 0x90);
		msleep(1);

		rt2800_bbp_read(rt2x00dev, 55, &passband);
		if (passband)
			break;
	}

	/*
	 * Set power & frequency of stopband test tone
	 */
	rt2800_bbp_write(rt2x00dev, 24, 0x06);

	for (i = 0; i < 100; i++) {
		rt2800_bbp_write(rt2x00dev, 25, 0x90);
		msleep(1);

		rt2800_bbp_read(rt2x00dev, 55, &stopband);

		if ((passband - stopband) <= filter_target) {
			rfcsr24++;
			overtuned += ((passband - stopband) == filter_target);
		} else
			break;

		rt2800_rfcsr_write(rt2x00dev, 24, rfcsr24);
	}

	rfcsr24 -= !!overtuned;

	rt2800_rfcsr_write(rt2x00dev, 24, rfcsr24);
	return rfcsr24;
}

static int rt2800_init_rfcsr(struct rt2x00_dev *rt2x00dev)
{
	u8 rfcsr;
	u8 bbp;
	u32 reg;
	u16 eeprom;

	if (!rt2x00_rt(rt2x00dev, RT3070) &&
	    !rt2x00_rt(rt2x00dev, RT3071) &&
	    !rt2x00_rt(rt2x00dev, RT3090) &&
	    !rt2x00_rt(rt2x00dev, RT3390) &&
	    !rt2x00_rt(rt2x00dev, RT5390) &&
	    !rt2800_is_305x_soc(rt2x00dev))
		return 0;

	/*
	 * Init RF calibration.
	 */
	if (rt2x00_rt(rt2x00dev, RT5390)) {
		rt2800_rfcsr_read(rt2x00dev, 2, &rfcsr);
		rt2x00_set_field8(&rfcsr, RFCSR2_RESCAL_EN, 1);
		rt2800_rfcsr_write(rt2x00dev, 2, rfcsr);
		msleep(1);
		rt2x00_set_field8(&rfcsr, RFCSR2_RESCAL_EN, 0);
		rt2800_rfcsr_write(rt2x00dev, 2, rfcsr);
	} else {
		rt2800_rfcsr_read(rt2x00dev, 30, &rfcsr);
		rt2x00_set_field8(&rfcsr, RFCSR30_RF_CALIBRATION, 1);
		rt2800_rfcsr_write(rt2x00dev, 30, rfcsr);
		msleep(1);
		rt2x00_set_field8(&rfcsr, RFCSR30_RF_CALIBRATION, 0);
		rt2800_rfcsr_write(rt2x00dev, 30, rfcsr);
	}

	if (rt2x00_rt(rt2x00dev, RT3070) ||
	    rt2x00_rt(rt2x00dev, RT3071) ||
	    rt2x00_rt(rt2x00dev, RT3090)) {
		rt2800_rfcsr_write(rt2x00dev, 4, 0x40);
		rt2800_rfcsr_write(rt2x00dev, 5, 0x03);
		rt2800_rfcsr_write(rt2x00dev, 6, 0x02);
		rt2800_rfcsr_write(rt2x00dev, 7, 0x60);
		rt2800_rfcsr_write(rt2x00dev, 9, 0x0f);
		rt2800_rfcsr_write(rt2x00dev, 10, 0x41);
		rt2800_rfcsr_write(rt2x00dev, 11, 0x21);
		rt2800_rfcsr_write(rt2x00dev, 12, 0x7b);
		rt2800_rfcsr_write(rt2x00dev, 14, 0x90);
		rt2800_rfcsr_write(rt2x00dev, 15, 0x58);
		rt2800_rfcsr_write(rt2x00dev, 16, 0xb3);
		rt2800_rfcsr_write(rt2x00dev, 17, 0x92);
		rt2800_rfcsr_write(rt2x00dev, 18, 0x2c);
		rt2800_rfcsr_write(rt2x00dev, 19, 0x02);
		rt2800_rfcsr_write(rt2x00dev, 20, 0xba);
		rt2800_rfcsr_write(rt2x00dev, 21, 0xdb);
		rt2800_rfcsr_write(rt2x00dev, 24, 0x16);
		rt2800_rfcsr_write(rt2x00dev, 25, 0x01);
		rt2800_rfcsr_write(rt2x00dev, 29, 0x1f);
	} else if (rt2x00_rt(rt2x00dev, RT3390)) {
		rt2800_rfcsr_write(rt2x00dev, 0, 0xa0);
		rt2800_rfcsr_write(rt2x00dev, 1, 0xe1);
		rt2800_rfcsr_write(rt2x00dev, 2, 0xf1);
		rt2800_rfcsr_write(rt2x00dev, 3, 0x62);
		rt2800_rfcsr_write(rt2x00dev, 4, 0x40);
		rt2800_rfcsr_write(rt2x00dev, 5, 0x8b);
		rt2800_rfcsr_write(rt2x00dev, 6, 0x42);
		rt2800_rfcsr_write(rt2x00dev, 7, 0x34);
		rt2800_rfcsr_write(rt2x00dev, 8, 0x00);
		rt2800_rfcsr_write(rt2x00dev, 9, 0xc0);
		rt2800_rfcsr_write(rt2x00dev, 10, 0x61);
		rt2800_rfcsr_write(rt2x00dev, 11, 0x21);
		rt2800_rfcsr_write(rt2x00dev, 12, 0x3b);
		rt2800_rfcsr_write(rt2x00dev, 13, 0xe0);
		rt2800_rfcsr_write(rt2x00dev, 14, 0x90);
		rt2800_rfcsr_write(rt2x00dev, 15, 0x53);
		rt2800_rfcsr_write(rt2x00dev, 16, 0xe0);
		rt2800_rfcsr_write(rt2x00dev, 17, 0x94);
		rt2800_rfcsr_write(rt2x00dev, 18, 0x5c);
		rt2800_rfcsr_write(rt2x00dev, 19, 0x4a);
		rt2800_rfcsr_write(rt2x00dev, 20, 0xb2);
		rt2800_rfcsr_write(rt2x00dev, 21, 0xf6);
		rt2800_rfcsr_write(rt2x00dev, 22, 0x00);
		rt2800_rfcsr_write(rt2x00dev, 23, 0x14);
		rt2800_rfcsr_write(rt2x00dev, 24, 0x08);
		rt2800_rfcsr_write(rt2x00dev, 25, 0x3d);
		rt2800_rfcsr_write(rt2x00dev, 26, 0x85);
		rt2800_rfcsr_write(rt2x00dev, 27, 0x00);
		rt2800_rfcsr_write(rt2x00dev, 28, 0x41);
		rt2800_rfcsr_write(rt2x00dev, 29, 0x8f);
		rt2800_rfcsr_write(rt2x00dev, 30, 0x20);
		rt2800_rfcsr_write(rt2x00dev, 31, 0x0f);
	} else if (rt2800_is_305x_soc(rt2x00dev)) {
		rt2800_rfcsr_write(rt2x00dev, 0, 0x50);
		rt2800_rfcsr_write(rt2x00dev, 1, 0x01);
		rt2800_rfcsr_write(rt2x00dev, 2, 0xf7);
		rt2800_rfcsr_write(rt2x00dev, 3, 0x75);
		rt2800_rfcsr_write(rt2x00dev, 4, 0x40);
		rt2800_rfcsr_write(rt2x00dev, 5, 0x03);
		rt2800_rfcsr_write(rt2x00dev, 6, 0x02);
		rt2800_rfcsr_write(rt2x00dev, 7, 0x50);
		rt2800_rfcsr_write(rt2x00dev, 8, 0x39);
		rt2800_rfcsr_write(rt2x00dev, 9, 0x0f);
		rt2800_rfcsr_write(rt2x00dev, 10, 0x60);
		rt2800_rfcsr_write(rt2x00dev, 11, 0x21);
		rt2800_rfcsr_write(rt2x00dev, 12, 0x75);
		rt2800_rfcsr_write(rt2x00dev, 13, 0x75);
		rt2800_rfcsr_write(rt2x00dev, 14, 0x90);
		rt2800_rfcsr_write(rt2x00dev, 15, 0x58);
		rt2800_rfcsr_write(rt2x00dev, 16, 0xb3);
		rt2800_rfcsr_write(rt2x00dev, 17, 0x92);
		rt2800_rfcsr_write(rt2x00dev, 18, 0x2c);
		rt2800_rfcsr_write(rt2x00dev, 19, 0x02);
		rt2800_rfcsr_write(rt2x00dev, 20, 0xba);
		rt2800_rfcsr_write(rt2x00dev, 21, 0xdb);
		rt2800_rfcsr_write(rt2x00dev, 22, 0x00);
		rt2800_rfcsr_write(rt2x00dev, 23, 0x31);
		rt2800_rfcsr_write(rt2x00dev, 24, 0x08);
		rt2800_rfcsr_write(rt2x00dev, 25, 0x01);
		rt2800_rfcsr_write(rt2x00dev, 26, 0x25);
		rt2800_rfcsr_write(rt2x00dev, 27, 0x23);
		rt2800_rfcsr_write(rt2x00dev, 28, 0x13);
		rt2800_rfcsr_write(rt2x00dev, 29, 0x83);
		rt2800_rfcsr_write(rt2x00dev, 30, 0x00);
		rt2800_rfcsr_write(rt2x00dev, 31, 0x00);
		return 0;
	} else if (rt2x00_rt(rt2x00dev, RT5390)) {
		rt2800_rfcsr_write(rt2x00dev, 1, 0x0f);
		rt2800_rfcsr_write(rt2x00dev, 2, 0x80);
		rt2800_rfcsr_write(rt2x00dev, 3, 0x88);
		rt2800_rfcsr_write(rt2x00dev, 5, 0x10);
		if (rt2x00_rt_rev_gte(rt2x00dev, RT5390, REV_RT5390F))
			rt2800_rfcsr_write(rt2x00dev, 6, 0xe0);
		else
			rt2800_rfcsr_write(rt2x00dev, 6, 0xa0);
		rt2800_rfcsr_write(rt2x00dev, 7, 0x00);
		rt2800_rfcsr_write(rt2x00dev, 10, 0x53);
		rt2800_rfcsr_write(rt2x00dev, 11, 0x4a);
		rt2800_rfcsr_write(rt2x00dev, 12, 0xc6);
		rt2800_rfcsr_write(rt2x00dev, 13, 0x9f);
		rt2800_rfcsr_write(rt2x00dev, 14, 0x00);
		rt2800_rfcsr_write(rt2x00dev, 15, 0x00);
		rt2800_rfcsr_write(rt2x00dev, 16, 0x00);
		rt2800_rfcsr_write(rt2x00dev, 18, 0x03);
		rt2800_rfcsr_write(rt2x00dev, 19, 0x00);

		rt2800_rfcsr_write(rt2x00dev, 20, 0x00);
		rt2800_rfcsr_write(rt2x00dev, 21, 0x00);
		rt2800_rfcsr_write(rt2x00dev, 22, 0x20);
		rt2800_rfcsr_write(rt2x00dev, 23, 0x00);
		rt2800_rfcsr_write(rt2x00dev, 24, 0x00);
		if (rt2x00_rt_rev_gte(rt2x00dev, RT5390, REV_RT5390F))
			rt2800_rfcsr_write(rt2x00dev, 25, 0x80);
		else
			rt2800_rfcsr_write(rt2x00dev, 25, 0xc0);
		rt2800_rfcsr_write(rt2x00dev, 26, 0x00);
		rt2800_rfcsr_write(rt2x00dev, 27, 0x09);
		rt2800_rfcsr_write(rt2x00dev, 28, 0x00);
		rt2800_rfcsr_write(rt2x00dev, 29, 0x10);

		rt2800_rfcsr_write(rt2x00dev, 30, 0x00);
		rt2800_rfcsr_write(rt2x00dev, 31, 0x80);
		rt2800_rfcsr_write(rt2x00dev, 32, 0x80);
		rt2800_rfcsr_write(rt2x00dev, 33, 0x00);
		rt2800_rfcsr_write(rt2x00dev, 34, 0x07);
		rt2800_rfcsr_write(rt2x00dev, 35, 0x12);
		rt2800_rfcsr_write(rt2x00dev, 36, 0x00);
		rt2800_rfcsr_write(rt2x00dev, 37, 0x08);
		rt2800_rfcsr_write(rt2x00dev, 38, 0x85);
		rt2800_rfcsr_write(rt2x00dev, 39, 0x1b);

		if (rt2x00_rt_rev_gte(rt2x00dev, RT5390, REV_RT5390F))
			rt2800_rfcsr_write(rt2x00dev, 40, 0x0b);
		else
			rt2800_rfcsr_write(rt2x00dev, 40, 0x4b);
		rt2800_rfcsr_write(rt2x00dev, 41, 0xbb);
		rt2800_rfcsr_write(rt2x00dev, 42, 0xd2);
		rt2800_rfcsr_write(rt2x00dev, 43, 0x9a);
		rt2800_rfcsr_write(rt2x00dev, 44, 0x0e);
		rt2800_rfcsr_write(rt2x00dev, 45, 0xa2);
		if (rt2x00_rt_rev_gte(rt2x00dev, RT5390, REV_RT5390F))
			rt2800_rfcsr_write(rt2x00dev, 46, 0x73);
		else
			rt2800_rfcsr_write(rt2x00dev, 46, 0x7b);
		rt2800_rfcsr_write(rt2x00dev, 47, 0x00);
		rt2800_rfcsr_write(rt2x00dev, 48, 0x10);
		rt2800_rfcsr_write(rt2x00dev, 49, 0x94);

		rt2800_rfcsr_write(rt2x00dev, 52, 0x38);
		if (rt2x00_rt_rev_gte(rt2x00dev, RT5390, REV_RT5390F))
			rt2800_rfcsr_write(rt2x00dev, 53, 0x00);
		else
			rt2800_rfcsr_write(rt2x00dev, 53, 0x84);
		rt2800_rfcsr_write(rt2x00dev, 54, 0x78);
		rt2800_rfcsr_write(rt2x00dev, 55, 0x44);
		rt2800_rfcsr_write(rt2x00dev, 56, 0x22);
		rt2800_rfcsr_write(rt2x00dev, 57, 0x80);
		rt2800_rfcsr_write(rt2x00dev, 58, 0x7f);
		rt2800_rfcsr_write(rt2x00dev, 59, 0x63);

		rt2800_rfcsr_write(rt2x00dev, 60, 0x45);
		if (rt2x00_rt_rev_gte(rt2x00dev, RT5390, REV_RT5390F))
			rt2800_rfcsr_write(rt2x00dev, 61, 0xd1);
		else
			rt2800_rfcsr_write(rt2x00dev, 61, 0xdd);
		rt2800_rfcsr_write(rt2x00dev, 62, 0x00);
		rt2800_rfcsr_write(rt2x00dev, 63, 0x00);
	}

	if (rt2x00_rt_rev_lt(rt2x00dev, RT3070, REV_RT3070F)) {
		rt2800_register_read(rt2x00dev, LDO_CFG0, &reg);
		rt2x00_set_field32(&reg, LDO_CFG0_BGSEL, 1);
		rt2x00_set_field32(&reg, LDO_CFG0_LDO_CORE_VLEVEL, 3);
		rt2800_register_write(rt2x00dev, LDO_CFG0, reg);
	} else if (rt2x00_rt(rt2x00dev, RT3071) ||
		   rt2x00_rt(rt2x00dev, RT3090)) {
		rt2800_rfcsr_write(rt2x00dev, 31, 0x14);

		rt2800_rfcsr_read(rt2x00dev, 6, &rfcsr);
		rt2x00_set_field8(&rfcsr, RFCSR6_R2, 1);
		rt2800_rfcsr_write(rt2x00dev, 6, rfcsr);

		rt2800_register_read(rt2x00dev, LDO_CFG0, &reg);
		rt2x00_set_field32(&reg, LDO_CFG0_BGSEL, 1);
		if (rt2x00_rt_rev_lt(rt2x00dev, RT3071, REV_RT3071E) ||
		    rt2x00_rt_rev_lt(rt2x00dev, RT3090, REV_RT3090E)) {
			rt2x00_eeprom_read(rt2x00dev, EEPROM_NIC_CONF1, &eeprom);
			if (rt2x00_get_field16(eeprom, EEPROM_NIC_CONF1_DAC_TEST))
				rt2x00_set_field32(&reg, LDO_CFG0_LDO_CORE_VLEVEL, 3);
			else
				rt2x00_set_field32(&reg, LDO_CFG0_LDO_CORE_VLEVEL, 0);
		}
		rt2800_register_write(rt2x00dev, LDO_CFG0, reg);

		rt2800_register_read(rt2x00dev, GPIO_SWITCH, &reg);
		rt2x00_set_field32(&reg, GPIO_SWITCH_5, 0);
		rt2800_register_write(rt2x00dev, GPIO_SWITCH, reg);
	} else if (rt2x00_rt(rt2x00dev, RT3390)) {
		rt2800_register_read(rt2x00dev, GPIO_SWITCH, &reg);
		rt2x00_set_field32(&reg, GPIO_SWITCH_5, 0);
		rt2800_register_write(rt2x00dev, GPIO_SWITCH, reg);
	}

	/*
	 * Set RX Filter calibration for 20MHz and 40MHz
	 */
	if (rt2x00_rt(rt2x00dev, RT3070)) {
		rt2x00dev->calibration[0] =
			rt2800_init_rx_filter(rt2x00dev, false, 0x07, 0x16);
		rt2x00dev->calibration[1] =
			rt2800_init_rx_filter(rt2x00dev, true, 0x27, 0x19);
	} else if (rt2x00_rt(rt2x00dev, RT3071) ||
		   rt2x00_rt(rt2x00dev, RT3090) ||
		   rt2x00_rt(rt2x00dev, RT3390)) {
		rt2x00dev->calibration[0] =
			rt2800_init_rx_filter(rt2x00dev, false, 0x07, 0x13);
		rt2x00dev->calibration[1] =
			rt2800_init_rx_filter(rt2x00dev, true, 0x27, 0x15);
	}

	if (!rt2x00_rt(rt2x00dev, RT5390)) {
		/*
		 * Set back to initial state
		 */
		rt2800_bbp_write(rt2x00dev, 24, 0);

		rt2800_rfcsr_read(rt2x00dev, 22, &rfcsr);
		rt2x00_set_field8(&rfcsr, RFCSR22_BASEBAND_LOOPBACK, 0);
		rt2800_rfcsr_write(rt2x00dev, 22, rfcsr);

		/*
		 * Set BBP back to BW20
		 */
		rt2800_bbp_read(rt2x00dev, 4, &bbp);
		rt2x00_set_field8(&bbp, BBP4_BANDWIDTH, 0);
		rt2800_bbp_write(rt2x00dev, 4, bbp);
	}

	if (rt2x00_rt_rev_lt(rt2x00dev, RT3070, REV_RT3070F) ||
	    rt2x00_rt_rev_lt(rt2x00dev, RT3071, REV_RT3071E) ||
	    rt2x00_rt_rev_lt(rt2x00dev, RT3090, REV_RT3090E) ||
	    rt2x00_rt_rev_lt(rt2x00dev, RT3390, REV_RT3390E))
		rt2800_rfcsr_write(rt2x00dev, 27, 0x03);

	rt2800_register_read(rt2x00dev, OPT_14_CSR, &reg);
	rt2x00_set_field32(&reg, OPT_14_CSR_BIT0, 1);
	rt2800_register_write(rt2x00dev, OPT_14_CSR, reg);

	if (!rt2x00_rt(rt2x00dev, RT5390)) {
		rt2800_rfcsr_read(rt2x00dev, 17, &rfcsr);
		rt2x00_set_field8(&rfcsr, RFCSR17_TX_LO1_EN, 0);
		if (rt2x00_rt(rt2x00dev, RT3070) ||
		    rt2x00_rt_rev_lt(rt2x00dev, RT3071, REV_RT3071E) ||
		    rt2x00_rt_rev_lt(rt2x00dev, RT3090, REV_RT3090E) ||
		    rt2x00_rt_rev_lt(rt2x00dev, RT3390, REV_RT3390E)) {
<<<<<<< HEAD
			if (!test_bit(CONFIG_EXTERNAL_LNA_BG,
				      &rt2x00dev->flags))
=======
			if (!test_bit(CAPABILITY_EXTERNAL_LNA_BG,
				      &rt2x00dev->cap_flags))
>>>>>>> d762f438
				rt2x00_set_field8(&rfcsr, RFCSR17_R, 1);
		}
		rt2x00_eeprom_read(rt2x00dev, EEPROM_TXMIXER_GAIN_BG, &eeprom);
		if (rt2x00_get_field16(eeprom, EEPROM_TXMIXER_GAIN_BG_VAL) >= 1)
			rt2x00_set_field8(&rfcsr, RFCSR17_TXMIXER_GAIN,
					rt2x00_get_field16(eeprom,
						EEPROM_TXMIXER_GAIN_BG_VAL));
		rt2800_rfcsr_write(rt2x00dev, 17, rfcsr);
	}

	if (rt2x00_rt(rt2x00dev, RT3090)) {
		rt2800_bbp_read(rt2x00dev, 138, &bbp);

		/*  Turn off unused DAC1 and ADC1 to reduce power consumption */
		rt2x00_eeprom_read(rt2x00dev, EEPROM_NIC_CONF0, &eeprom);
		if (rt2x00_get_field16(eeprom, EEPROM_NIC_CONF0_RXPATH) == 1)
			rt2x00_set_field8(&bbp, BBP138_RX_ADC1, 0);
		if (rt2x00_get_field16(eeprom, EEPROM_NIC_CONF0_TXPATH) == 1)
			rt2x00_set_field8(&bbp, BBP138_TX_DAC1, 1);

		rt2800_bbp_write(rt2x00dev, 138, bbp);
	}

	if (rt2x00_rt(rt2x00dev, RT3071) ||
	    rt2x00_rt(rt2x00dev, RT3090) ||
	    rt2x00_rt(rt2x00dev, RT3390)) {
		rt2800_rfcsr_read(rt2x00dev, 1, &rfcsr);
		rt2x00_set_field8(&rfcsr, RFCSR1_RF_BLOCK_EN, 1);
		rt2x00_set_field8(&rfcsr, RFCSR1_RX0_PD, 0);
		rt2x00_set_field8(&rfcsr, RFCSR1_TX0_PD, 0);
		rt2x00_set_field8(&rfcsr, RFCSR1_RX1_PD, 1);
		rt2x00_set_field8(&rfcsr, RFCSR1_TX1_PD, 1);
		rt2800_rfcsr_write(rt2x00dev, 1, rfcsr);

		rt2800_rfcsr_read(rt2x00dev, 15, &rfcsr);
		rt2x00_set_field8(&rfcsr, RFCSR15_TX_LO2_EN, 0);
		rt2800_rfcsr_write(rt2x00dev, 15, rfcsr);

		rt2800_rfcsr_read(rt2x00dev, 20, &rfcsr);
		rt2x00_set_field8(&rfcsr, RFCSR20_RX_LO1_EN, 0);
		rt2800_rfcsr_write(rt2x00dev, 20, rfcsr);

		rt2800_rfcsr_read(rt2x00dev, 21, &rfcsr);
		rt2x00_set_field8(&rfcsr, RFCSR21_RX_LO2_EN, 0);
		rt2800_rfcsr_write(rt2x00dev, 21, rfcsr);
	}

	if (rt2x00_rt(rt2x00dev, RT3070)) {
		rt2800_rfcsr_read(rt2x00dev, 27, &rfcsr);
		if (rt2x00_rt_rev_lt(rt2x00dev, RT3070, REV_RT3070F))
			rt2x00_set_field8(&rfcsr, RFCSR27_R1, 3);
		else
			rt2x00_set_field8(&rfcsr, RFCSR27_R1, 0);
		rt2x00_set_field8(&rfcsr, RFCSR27_R2, 0);
		rt2x00_set_field8(&rfcsr, RFCSR27_R3, 0);
		rt2x00_set_field8(&rfcsr, RFCSR27_R4, 0);
		rt2800_rfcsr_write(rt2x00dev, 27, rfcsr);
	}

	if (rt2x00_rt(rt2x00dev, RT5390)) {
		rt2800_rfcsr_read(rt2x00dev, 38, &rfcsr);
		rt2x00_set_field8(&rfcsr, RFCSR38_RX_LO1_EN, 0);
		rt2800_rfcsr_write(rt2x00dev, 38, rfcsr);

		rt2800_rfcsr_read(rt2x00dev, 39, &rfcsr);
		rt2x00_set_field8(&rfcsr, RFCSR39_RX_LO2_EN, 0);
		rt2800_rfcsr_write(rt2x00dev, 39, rfcsr);

		rt2800_rfcsr_read(rt2x00dev, 30, &rfcsr);
		rt2x00_set_field8(&rfcsr, RFCSR30_RX_VCM, 2);
		rt2800_rfcsr_write(rt2x00dev, 30, rfcsr);
	}

	return 0;
}

int rt2800_enable_radio(struct rt2x00_dev *rt2x00dev)
{
	u32 reg;
	u16 word;

	/*
	 * Initialize all registers.
	 */
	if (unlikely(rt2800_wait_wpdma_ready(rt2x00dev) ||
		     rt2800_init_registers(rt2x00dev) ||
		     rt2800_init_bbp(rt2x00dev) ||
		     rt2800_init_rfcsr(rt2x00dev)))
		return -EIO;

	/*
	 * Send signal to firmware during boot time.
	 */
	rt2800_mcu_request(rt2x00dev, MCU_BOOT_SIGNAL, 0, 0, 0);

	if (rt2x00_is_usb(rt2x00dev) &&
	    (rt2x00_rt(rt2x00dev, RT3070) ||
	     rt2x00_rt(rt2x00dev, RT3071) ||
	     rt2x00_rt(rt2x00dev, RT3572))) {
		udelay(200);
		rt2800_mcu_request(rt2x00dev, MCU_CURRENT, 0, 0, 0);
		udelay(10);
	}

	/*
	 * Enable RX.
	 */
	rt2800_register_read(rt2x00dev, MAC_SYS_CTRL, &reg);
	rt2x00_set_field32(&reg, MAC_SYS_CTRL_ENABLE_TX, 1);
	rt2x00_set_field32(&reg, MAC_SYS_CTRL_ENABLE_RX, 0);
	rt2800_register_write(rt2x00dev, MAC_SYS_CTRL, reg);

	udelay(50);

	rt2800_register_read(rt2x00dev, WPDMA_GLO_CFG, &reg);
	rt2x00_set_field32(&reg, WPDMA_GLO_CFG_ENABLE_TX_DMA, 1);
	rt2x00_set_field32(&reg, WPDMA_GLO_CFG_ENABLE_RX_DMA, 1);
	rt2x00_set_field32(&reg, WPDMA_GLO_CFG_WP_DMA_BURST_SIZE, 2);
	rt2x00_set_field32(&reg, WPDMA_GLO_CFG_TX_WRITEBACK_DONE, 1);
	rt2800_register_write(rt2x00dev, WPDMA_GLO_CFG, reg);

	rt2800_register_read(rt2x00dev, MAC_SYS_CTRL, &reg);
	rt2x00_set_field32(&reg, MAC_SYS_CTRL_ENABLE_TX, 1);
	rt2x00_set_field32(&reg, MAC_SYS_CTRL_ENABLE_RX, 1);
	rt2800_register_write(rt2x00dev, MAC_SYS_CTRL, reg);

	/*
	 * Initialize LED control
	 */
	rt2x00_eeprom_read(rt2x00dev, EEPROM_LED_AG_CONF, &word);
	rt2800_mcu_request(rt2x00dev, MCU_LED_AG_CONF, 0xff,
			   word & 0xff, (word >> 8) & 0xff);

	rt2x00_eeprom_read(rt2x00dev, EEPROM_LED_ACT_CONF, &word);
	rt2800_mcu_request(rt2x00dev, MCU_LED_ACT_CONF, 0xff,
			   word & 0xff, (word >> 8) & 0xff);

	rt2x00_eeprom_read(rt2x00dev, EEPROM_LED_POLARITY, &word);
	rt2800_mcu_request(rt2x00dev, MCU_LED_LED_POLARITY, 0xff,
			   word & 0xff, (word >> 8) & 0xff);

	return 0;
}
EXPORT_SYMBOL_GPL(rt2800_enable_radio);

void rt2800_disable_radio(struct rt2x00_dev *rt2x00dev)
{
	u32 reg;

	rt2800_register_read(rt2x00dev, WPDMA_GLO_CFG, &reg);
	rt2x00_set_field32(&reg, WPDMA_GLO_CFG_ENABLE_TX_DMA, 0);
	rt2x00_set_field32(&reg, WPDMA_GLO_CFG_ENABLE_RX_DMA, 0);
	rt2800_register_write(rt2x00dev, WPDMA_GLO_CFG, reg);

	/* Wait for DMA, ignore error */
	rt2800_wait_wpdma_ready(rt2x00dev);

	rt2800_register_read(rt2x00dev, MAC_SYS_CTRL, &reg);
	rt2x00_set_field32(&reg, MAC_SYS_CTRL_ENABLE_TX, 0);
	rt2x00_set_field32(&reg, MAC_SYS_CTRL_ENABLE_RX, 0);
	rt2800_register_write(rt2x00dev, MAC_SYS_CTRL, reg);
}
EXPORT_SYMBOL_GPL(rt2800_disable_radio);

int rt2800_efuse_detect(struct rt2x00_dev *rt2x00dev)
{
	u32 reg;

	rt2800_register_read(rt2x00dev, EFUSE_CTRL, &reg);

	return rt2x00_get_field32(reg, EFUSE_CTRL_PRESENT);
}
EXPORT_SYMBOL_GPL(rt2800_efuse_detect);

static void rt2800_efuse_read(struct rt2x00_dev *rt2x00dev, unsigned int i)
{
	u32 reg;

	mutex_lock(&rt2x00dev->csr_mutex);

	rt2800_register_read_lock(rt2x00dev, EFUSE_CTRL, &reg);
	rt2x00_set_field32(&reg, EFUSE_CTRL_ADDRESS_IN, i);
	rt2x00_set_field32(&reg, EFUSE_CTRL_MODE, 0);
	rt2x00_set_field32(&reg, EFUSE_CTRL_KICK, 1);
	rt2800_register_write_lock(rt2x00dev, EFUSE_CTRL, reg);

	/* Wait until the EEPROM has been loaded */
	rt2800_regbusy_read(rt2x00dev, EFUSE_CTRL, EFUSE_CTRL_KICK, &reg);

	/* Apparently the data is read from end to start */
	rt2800_register_read_lock(rt2x00dev, EFUSE_DATA3,
					(u32 *)&rt2x00dev->eeprom[i]);
	rt2800_register_read_lock(rt2x00dev, EFUSE_DATA2,
					(u32 *)&rt2x00dev->eeprom[i + 2]);
	rt2800_register_read_lock(rt2x00dev, EFUSE_DATA1,
					(u32 *)&rt2x00dev->eeprom[i + 4]);
	rt2800_register_read_lock(rt2x00dev, EFUSE_DATA0,
					(u32 *)&rt2x00dev->eeprom[i + 6]);

	mutex_unlock(&rt2x00dev->csr_mutex);
}

void rt2800_read_eeprom_efuse(struct rt2x00_dev *rt2x00dev)
{
	unsigned int i;

	for (i = 0; i < EEPROM_SIZE / sizeof(u16); i += 8)
		rt2800_efuse_read(rt2x00dev, i);
}
EXPORT_SYMBOL_GPL(rt2800_read_eeprom_efuse);

int rt2800_validate_eeprom(struct rt2x00_dev *rt2x00dev)
{
	u16 word;
	u8 *mac;
	u8 default_lna_gain;

	/*
	 * Start validation of the data that has been read.
	 */
	mac = rt2x00_eeprom_addr(rt2x00dev, EEPROM_MAC_ADDR_0);
	if (!is_valid_ether_addr(mac)) {
		random_ether_addr(mac);
		EEPROM(rt2x00dev, "MAC: %pM\n", mac);
	}

	rt2x00_eeprom_read(rt2x00dev, EEPROM_NIC_CONF0, &word);
	if (word == 0xffff) {
		rt2x00_set_field16(&word, EEPROM_NIC_CONF0_RXPATH, 2);
		rt2x00_set_field16(&word, EEPROM_NIC_CONF0_TXPATH, 1);
		rt2x00_set_field16(&word, EEPROM_NIC_CONF0_RF_TYPE, RF2820);
		rt2x00_eeprom_write(rt2x00dev, EEPROM_NIC_CONF0, word);
		EEPROM(rt2x00dev, "Antenna: 0x%04x\n", word);
	} else if (rt2x00_rt(rt2x00dev, RT2860) ||
		   rt2x00_rt(rt2x00dev, RT2872)) {
		/*
		 * There is a max of 2 RX streams for RT28x0 series
		 */
		if (rt2x00_get_field16(word, EEPROM_NIC_CONF0_RXPATH) > 2)
			rt2x00_set_field16(&word, EEPROM_NIC_CONF0_RXPATH, 2);
		rt2x00_eeprom_write(rt2x00dev, EEPROM_NIC_CONF0, word);
	}

	rt2x00_eeprom_read(rt2x00dev, EEPROM_NIC_CONF1, &word);
	if (word == 0xffff) {
		rt2x00_set_field16(&word, EEPROM_NIC_CONF1_HW_RADIO, 0);
		rt2x00_set_field16(&word, EEPROM_NIC_CONF1_EXTERNAL_TX_ALC, 0);
		rt2x00_set_field16(&word, EEPROM_NIC_CONF1_EXTERNAL_LNA_2G, 0);
		rt2x00_set_field16(&word, EEPROM_NIC_CONF1_EXTERNAL_LNA_5G, 0);
		rt2x00_set_field16(&word, EEPROM_NIC_CONF1_CARDBUS_ACCEL, 0);
		rt2x00_set_field16(&word, EEPROM_NIC_CONF1_BW40M_SB_2G, 0);
		rt2x00_set_field16(&word, EEPROM_NIC_CONF1_BW40M_SB_5G, 0);
		rt2x00_set_field16(&word, EEPROM_NIC_CONF1_WPS_PBC, 0);
		rt2x00_set_field16(&word, EEPROM_NIC_CONF1_BW40M_2G, 0);
		rt2x00_set_field16(&word, EEPROM_NIC_CONF1_BW40M_5G, 0);
		rt2x00_set_field16(&word, EEPROM_NIC_CONF1_BROADBAND_EXT_LNA, 0);
		rt2x00_set_field16(&word, EEPROM_NIC_CONF1_ANT_DIVERSITY, 0);
		rt2x00_set_field16(&word, EEPROM_NIC_CONF1_INTERNAL_TX_ALC, 0);
		rt2x00_set_field16(&word, EEPROM_NIC_CONF1_BT_COEXIST, 0);
		rt2x00_set_field16(&word, EEPROM_NIC_CONF1_DAC_TEST, 0);
		rt2x00_eeprom_write(rt2x00dev, EEPROM_NIC_CONF1, word);
		EEPROM(rt2x00dev, "NIC: 0x%04x\n", word);
	}

	rt2x00_eeprom_read(rt2x00dev, EEPROM_FREQ, &word);
	if ((word & 0x00ff) == 0x00ff) {
		rt2x00_set_field16(&word, EEPROM_FREQ_OFFSET, 0);
		rt2x00_eeprom_write(rt2x00dev, EEPROM_FREQ, word);
		EEPROM(rt2x00dev, "Freq: 0x%04x\n", word);
	}
	if ((word & 0xff00) == 0xff00) {
		rt2x00_set_field16(&word, EEPROM_FREQ_LED_MODE,
				   LED_MODE_TXRX_ACTIVITY);
		rt2x00_set_field16(&word, EEPROM_FREQ_LED_POLARITY, 0);
		rt2x00_eeprom_write(rt2x00dev, EEPROM_FREQ, word);
		rt2x00_eeprom_write(rt2x00dev, EEPROM_LED_AG_CONF, 0x5555);
		rt2x00_eeprom_write(rt2x00dev, EEPROM_LED_ACT_CONF, 0x2221);
		rt2x00_eeprom_write(rt2x00dev, EEPROM_LED_POLARITY, 0xa9f8);
		EEPROM(rt2x00dev, "Led Mode: 0x%04x\n", word);
	}

	/*
	 * During the LNA validation we are going to use
	 * lna0 as correct value. Note that EEPROM_LNA
	 * is never validated.
	 */
	rt2x00_eeprom_read(rt2x00dev, EEPROM_LNA, &word);
	default_lna_gain = rt2x00_get_field16(word, EEPROM_LNA_A0);

	rt2x00_eeprom_read(rt2x00dev, EEPROM_RSSI_BG, &word);
	if (abs(rt2x00_get_field16(word, EEPROM_RSSI_BG_OFFSET0)) > 10)
		rt2x00_set_field16(&word, EEPROM_RSSI_BG_OFFSET0, 0);
	if (abs(rt2x00_get_field16(word, EEPROM_RSSI_BG_OFFSET1)) > 10)
		rt2x00_set_field16(&word, EEPROM_RSSI_BG_OFFSET1, 0);
	rt2x00_eeprom_write(rt2x00dev, EEPROM_RSSI_BG, word);

	rt2x00_eeprom_read(rt2x00dev, EEPROM_RSSI_BG2, &word);
	if (abs(rt2x00_get_field16(word, EEPROM_RSSI_BG2_OFFSET2)) > 10)
		rt2x00_set_field16(&word, EEPROM_RSSI_BG2_OFFSET2, 0);
	if (rt2x00_get_field16(word, EEPROM_RSSI_BG2_LNA_A1) == 0x00 ||
	    rt2x00_get_field16(word, EEPROM_RSSI_BG2_LNA_A1) == 0xff)
		rt2x00_set_field16(&word, EEPROM_RSSI_BG2_LNA_A1,
				   default_lna_gain);
	rt2x00_eeprom_write(rt2x00dev, EEPROM_RSSI_BG2, word);

	rt2x00_eeprom_read(rt2x00dev, EEPROM_RSSI_A, &word);
	if (abs(rt2x00_get_field16(word, EEPROM_RSSI_A_OFFSET0)) > 10)
		rt2x00_set_field16(&word, EEPROM_RSSI_A_OFFSET0, 0);
	if (abs(rt2x00_get_field16(word, EEPROM_RSSI_A_OFFSET1)) > 10)
		rt2x00_set_field16(&word, EEPROM_RSSI_A_OFFSET1, 0);
	rt2x00_eeprom_write(rt2x00dev, EEPROM_RSSI_A, word);

	rt2x00_eeprom_read(rt2x00dev, EEPROM_RSSI_A2, &word);
	if (abs(rt2x00_get_field16(word, EEPROM_RSSI_A2_OFFSET2)) > 10)
		rt2x00_set_field16(&word, EEPROM_RSSI_A2_OFFSET2, 0);
	if (rt2x00_get_field16(word, EEPROM_RSSI_A2_LNA_A2) == 0x00 ||
	    rt2x00_get_field16(word, EEPROM_RSSI_A2_LNA_A2) == 0xff)
		rt2x00_set_field16(&word, EEPROM_RSSI_A2_LNA_A2,
				   default_lna_gain);
	rt2x00_eeprom_write(rt2x00dev, EEPROM_RSSI_A2, word);

	return 0;
}
EXPORT_SYMBOL_GPL(rt2800_validate_eeprom);

int rt2800_init_eeprom(struct rt2x00_dev *rt2x00dev)
{
	u32 reg;
	u16 value;
	u16 eeprom;

	/*
	 * Read EEPROM word for configuration.
	 */
	rt2x00_eeprom_read(rt2x00dev, EEPROM_NIC_CONF0, &eeprom);

	/*
	 * Identify RF chipset by EEPROM value
	 * RT28xx/RT30xx: defined in "EEPROM_NIC_CONF0_RF_TYPE" field
	 * RT53xx: defined in "EEPROM_CHIP_ID" field
	 */
	rt2800_register_read(rt2x00dev, MAC_CSR0, &reg);
	if (rt2x00_get_field32(reg, MAC_CSR0_CHIPSET) == RT5390)
		rt2x00_eeprom_read(rt2x00dev, EEPROM_CHIP_ID, &value);
	else
		value = rt2x00_get_field16(eeprom, EEPROM_NIC_CONF0_RF_TYPE);

	rt2x00_set_chip(rt2x00dev, rt2x00_get_field32(reg, MAC_CSR0_CHIPSET),
			value, rt2x00_get_field32(reg, MAC_CSR0_REVISION));

	if (!rt2x00_rt(rt2x00dev, RT2860) &&
	    !rt2x00_rt(rt2x00dev, RT2872) &&
	    !rt2x00_rt(rt2x00dev, RT2883) &&
	    !rt2x00_rt(rt2x00dev, RT3070) &&
	    !rt2x00_rt(rt2x00dev, RT3071) &&
	    !rt2x00_rt(rt2x00dev, RT3090) &&
	    !rt2x00_rt(rt2x00dev, RT3390) &&
	    !rt2x00_rt(rt2x00dev, RT3572) &&
	    !rt2x00_rt(rt2x00dev, RT5390)) {
		ERROR(rt2x00dev, "Invalid RT chipset detected.\n");
		return -ENODEV;
	}

	if (!rt2x00_rf(rt2x00dev, RF2820) &&
	    !rt2x00_rf(rt2x00dev, RF2850) &&
	    !rt2x00_rf(rt2x00dev, RF2720) &&
	    !rt2x00_rf(rt2x00dev, RF2750) &&
	    !rt2x00_rf(rt2x00dev, RF3020) &&
	    !rt2x00_rf(rt2x00dev, RF2020) &&
	    !rt2x00_rf(rt2x00dev, RF3021) &&
	    !rt2x00_rf(rt2x00dev, RF3022) &&
	    !rt2x00_rf(rt2x00dev, RF3052) &&
	    !rt2x00_rf(rt2x00dev, RF3320) &&
<<<<<<< HEAD
=======
	    !rt2x00_rf(rt2x00dev, RF5370) &&
>>>>>>> d762f438
	    !rt2x00_rf(rt2x00dev, RF5390)) {
		ERROR(rt2x00dev, "Invalid RF chipset detected.\n");
		return -ENODEV;
	}

	/*
	 * Identify default antenna configuration.
	 */
	rt2x00dev->default_ant.tx_chain_num =
	    rt2x00_get_field16(eeprom, EEPROM_NIC_CONF0_TXPATH);
	rt2x00dev->default_ant.rx_chain_num =
	    rt2x00_get_field16(eeprom, EEPROM_NIC_CONF0_RXPATH);

	rt2x00_eeprom_read(rt2x00dev, EEPROM_NIC_CONF1, &eeprom);

	if (rt2x00_rt(rt2x00dev, RT3070) ||
	    rt2x00_rt(rt2x00dev, RT3090) ||
	    rt2x00_rt(rt2x00dev, RT3390)) {
		value = rt2x00_get_field16(eeprom,
				EEPROM_NIC_CONF1_ANT_DIVERSITY);
		switch (value) {
		case 0:
		case 1:
		case 2:
			rt2x00dev->default_ant.tx = ANTENNA_A;
			rt2x00dev->default_ant.rx = ANTENNA_A;
			break;
		case 3:
			rt2x00dev->default_ant.tx = ANTENNA_A;
			rt2x00dev->default_ant.rx = ANTENNA_B;
			break;
		}
	} else {
		rt2x00dev->default_ant.tx = ANTENNA_A;
		rt2x00dev->default_ant.rx = ANTENNA_A;
	}
<<<<<<< HEAD

	/*
	 * Read frequency offset and RF programming sequence.
	 */
	rt2x00_eeprom_read(rt2x00dev, EEPROM_FREQ, &eeprom);
	rt2x00dev->freq_offset = rt2x00_get_field16(eeprom, EEPROM_FREQ_OFFSET);
=======
>>>>>>> d762f438

	/*
	 * Determine external LNA informations.
	 */
	if (rt2x00_get_field16(eeprom, EEPROM_NIC_CONF1_EXTERNAL_LNA_5G))
		__set_bit(CAPABILITY_EXTERNAL_LNA_A, &rt2x00dev->cap_flags);
	if (rt2x00_get_field16(eeprom, EEPROM_NIC_CONF1_EXTERNAL_LNA_2G))
		__set_bit(CAPABILITY_EXTERNAL_LNA_BG, &rt2x00dev->cap_flags);

	/*
	 * Detect if this device has an hardware controlled radio.
	 */
	if (rt2x00_get_field16(eeprom, EEPROM_NIC_CONF1_HW_RADIO))
		__set_bit(CAPABILITY_HW_BUTTON, &rt2x00dev->cap_flags);

	/*
	 * Detect if this device has Bluetooth co-existence.
	 */
	if (rt2x00_get_field16(eeprom, EEPROM_NIC_CONF1_BT_COEXIST))
		__set_bit(CAPABILITY_BT_COEXIST, &rt2x00dev->cap_flags);

	/*
	 * Read frequency offset and RF programming sequence.
	 */
	rt2x00_eeprom_read(rt2x00dev, EEPROM_FREQ, &eeprom);
	rt2x00dev->freq_offset = rt2x00_get_field16(eeprom, EEPROM_FREQ_OFFSET);

	/*
	 * Store led settings, for correct led behaviour.
	 */
#ifdef CONFIG_RT2X00_LIB_LEDS
	rt2800_init_led(rt2x00dev, &rt2x00dev->led_radio, LED_TYPE_RADIO);
	rt2800_init_led(rt2x00dev, &rt2x00dev->led_assoc, LED_TYPE_ASSOC);
	rt2800_init_led(rt2x00dev, &rt2x00dev->led_qual, LED_TYPE_QUALITY);

	rt2x00dev->led_mcu_reg = eeprom;
#endif /* CONFIG_RT2X00_LIB_LEDS */

	/*
	 * Check if support EIRP tx power limit feature.
	 */
	rt2x00_eeprom_read(rt2x00dev, EEPROM_EIRP_MAX_TX_POWER, &eeprom);

	if (rt2x00_get_field16(eeprom, EEPROM_EIRP_MAX_TX_POWER_2GHZ) <
					EIRP_MAX_TX_POWER_LIMIT)
<<<<<<< HEAD
		__set_bit(CONFIG_SUPPORT_POWER_LIMIT, &rt2x00dev->flags);
=======
		__set_bit(CAPABILITY_POWER_LIMIT, &rt2x00dev->cap_flags);
>>>>>>> d762f438

	return 0;
}
EXPORT_SYMBOL_GPL(rt2800_init_eeprom);

/*
 * RF value list for rt28xx
 * Supports: 2.4 GHz (all) & 5.2 GHz (RF2850 & RF2750)
 */
static const struct rf_channel rf_vals[] = {
	{ 1,  0x18402ecc, 0x184c0786, 0x1816b455, 0x1800510b },
	{ 2,  0x18402ecc, 0x184c0786, 0x18168a55, 0x1800519f },
	{ 3,  0x18402ecc, 0x184c078a, 0x18168a55, 0x1800518b },
	{ 4,  0x18402ecc, 0x184c078a, 0x18168a55, 0x1800519f },
	{ 5,  0x18402ecc, 0x184c078e, 0x18168a55, 0x1800518b },
	{ 6,  0x18402ecc, 0x184c078e, 0x18168a55, 0x1800519f },
	{ 7,  0x18402ecc, 0x184c0792, 0x18168a55, 0x1800518b },
	{ 8,  0x18402ecc, 0x184c0792, 0x18168a55, 0x1800519f },
	{ 9,  0x18402ecc, 0x184c0796, 0x18168a55, 0x1800518b },
	{ 10, 0x18402ecc, 0x184c0796, 0x18168a55, 0x1800519f },
	{ 11, 0x18402ecc, 0x184c079a, 0x18168a55, 0x1800518b },
	{ 12, 0x18402ecc, 0x184c079a, 0x18168a55, 0x1800519f },
	{ 13, 0x18402ecc, 0x184c079e, 0x18168a55, 0x1800518b },
	{ 14, 0x18402ecc, 0x184c07a2, 0x18168a55, 0x18005193 },

	/* 802.11 UNI / HyperLan 2 */
	{ 36, 0x18402ecc, 0x184c099a, 0x18158a55, 0x180ed1a3 },
	{ 38, 0x18402ecc, 0x184c099e, 0x18158a55, 0x180ed193 },
	{ 40, 0x18402ec8, 0x184c0682, 0x18158a55, 0x180ed183 },
	{ 44, 0x18402ec8, 0x184c0682, 0x18158a55, 0x180ed1a3 },
	{ 46, 0x18402ec8, 0x184c0686, 0x18158a55, 0x180ed18b },
	{ 48, 0x18402ec8, 0x184c0686, 0x18158a55, 0x180ed19b },
	{ 52, 0x18402ec8, 0x184c068a, 0x18158a55, 0x180ed193 },
	{ 54, 0x18402ec8, 0x184c068a, 0x18158a55, 0x180ed1a3 },
	{ 56, 0x18402ec8, 0x184c068e, 0x18158a55, 0x180ed18b },
	{ 60, 0x18402ec8, 0x184c0692, 0x18158a55, 0x180ed183 },
	{ 62, 0x18402ec8, 0x184c0692, 0x18158a55, 0x180ed193 },
	{ 64, 0x18402ec8, 0x184c0692, 0x18158a55, 0x180ed1a3 },

	/* 802.11 HyperLan 2 */
	{ 100, 0x18402ec8, 0x184c06b2, 0x18178a55, 0x180ed783 },
	{ 102, 0x18402ec8, 0x184c06b2, 0x18578a55, 0x180ed793 },
	{ 104, 0x18402ec8, 0x185c06b2, 0x18578a55, 0x180ed1a3 },
	{ 108, 0x18402ecc, 0x185c0a32, 0x18578a55, 0x180ed193 },
	{ 110, 0x18402ecc, 0x184c0a36, 0x18178a55, 0x180ed183 },
	{ 112, 0x18402ecc, 0x184c0a36, 0x18178a55, 0x180ed19b },
	{ 116, 0x18402ecc, 0x184c0a3a, 0x18178a55, 0x180ed1a3 },
	{ 118, 0x18402ecc, 0x184c0a3e, 0x18178a55, 0x180ed193 },
	{ 120, 0x18402ec4, 0x184c0382, 0x18178a55, 0x180ed183 },
	{ 124, 0x18402ec4, 0x184c0382, 0x18178a55, 0x180ed193 },
	{ 126, 0x18402ec4, 0x184c0382, 0x18178a55, 0x180ed15b },
	{ 128, 0x18402ec4, 0x184c0382, 0x18178a55, 0x180ed1a3 },
	{ 132, 0x18402ec4, 0x184c0386, 0x18178a55, 0x180ed18b },
	{ 134, 0x18402ec4, 0x184c0386, 0x18178a55, 0x180ed193 },
	{ 136, 0x18402ec4, 0x184c0386, 0x18178a55, 0x180ed19b },
	{ 140, 0x18402ec4, 0x184c038a, 0x18178a55, 0x180ed183 },

	/* 802.11 UNII */
	{ 149, 0x18402ec4, 0x184c038a, 0x18178a55, 0x180ed1a7 },
	{ 151, 0x18402ec4, 0x184c038e, 0x18178a55, 0x180ed187 },
	{ 153, 0x18402ec4, 0x184c038e, 0x18178a55, 0x180ed18f },
	{ 157, 0x18402ec4, 0x184c038e, 0x18178a55, 0x180ed19f },
	{ 159, 0x18402ec4, 0x184c038e, 0x18178a55, 0x180ed1a7 },
	{ 161, 0x18402ec4, 0x184c0392, 0x18178a55, 0x180ed187 },
	{ 165, 0x18402ec4, 0x184c0392, 0x18178a55, 0x180ed197 },
	{ 167, 0x18402ec4, 0x184c03d2, 0x18179855, 0x1815531f },
	{ 169, 0x18402ec4, 0x184c03d2, 0x18179855, 0x18155327 },
	{ 171, 0x18402ec4, 0x184c03d6, 0x18179855, 0x18155307 },
	{ 173, 0x18402ec4, 0x184c03d6, 0x18179855, 0x1815530f },

	/* 802.11 Japan */
	{ 184, 0x15002ccc, 0x1500491e, 0x1509be55, 0x150c0a0b },
	{ 188, 0x15002ccc, 0x15004922, 0x1509be55, 0x150c0a13 },
	{ 192, 0x15002ccc, 0x15004926, 0x1509be55, 0x150c0a1b },
	{ 196, 0x15002ccc, 0x1500492a, 0x1509be55, 0x150c0a23 },
	{ 208, 0x15002ccc, 0x1500493a, 0x1509be55, 0x150c0a13 },
	{ 212, 0x15002ccc, 0x1500493e, 0x1509be55, 0x150c0a1b },
	{ 216, 0x15002ccc, 0x15004982, 0x1509be55, 0x150c0a23 },
};

/*
 * RF value list for rt3xxx
 * Supports: 2.4 GHz (all) & 5.2 GHz (RF3052)
 */
static const struct rf_channel rf_vals_3x[] = {
	{1,  241, 2, 2 },
	{2,  241, 2, 7 },
	{3,  242, 2, 2 },
	{4,  242, 2, 7 },
	{5,  243, 2, 2 },
	{6,  243, 2, 7 },
	{7,  244, 2, 2 },
	{8,  244, 2, 7 },
	{9,  245, 2, 2 },
	{10, 245, 2, 7 },
	{11, 246, 2, 2 },
	{12, 246, 2, 7 },
	{13, 247, 2, 2 },
	{14, 248, 2, 4 },

	/* 802.11 UNI / HyperLan 2 */
	{36, 0x56, 0, 4},
	{38, 0x56, 0, 6},
	{40, 0x56, 0, 8},
	{44, 0x57, 0, 0},
	{46, 0x57, 0, 2},
	{48, 0x57, 0, 4},
	{52, 0x57, 0, 8},
	{54, 0x57, 0, 10},
	{56, 0x58, 0, 0},
	{60, 0x58, 0, 4},
	{62, 0x58, 0, 6},
	{64, 0x58, 0, 8},

	/* 802.11 HyperLan 2 */
	{100, 0x5b, 0, 8},
	{102, 0x5b, 0, 10},
	{104, 0x5c, 0, 0},
	{108, 0x5c, 0, 4},
	{110, 0x5c, 0, 6},
	{112, 0x5c, 0, 8},
	{116, 0x5d, 0, 0},
	{118, 0x5d, 0, 2},
	{120, 0x5d, 0, 4},
	{124, 0x5d, 0, 8},
	{126, 0x5d, 0, 10},
	{128, 0x5e, 0, 0},
	{132, 0x5e, 0, 4},
	{134, 0x5e, 0, 6},
	{136, 0x5e, 0, 8},
	{140, 0x5f, 0, 0},

	/* 802.11 UNII */
	{149, 0x5f, 0, 9},
	{151, 0x5f, 0, 11},
	{153, 0x60, 0, 1},
	{157, 0x60, 0, 5},
	{159, 0x60, 0, 7},
	{161, 0x60, 0, 9},
	{165, 0x61, 0, 1},
	{167, 0x61, 0, 3},
	{169, 0x61, 0, 5},
	{171, 0x61, 0, 7},
	{173, 0x61, 0, 9},
};

int rt2800_probe_hw_mode(struct rt2x00_dev *rt2x00dev)
{
	struct hw_mode_spec *spec = &rt2x00dev->spec;
	struct channel_info *info;
	char *default_power1;
	char *default_power2;
	unsigned int i;
	u16 eeprom;

	/*
	 * Disable powersaving as default on PCI devices.
	 */
	if (rt2x00_is_pci(rt2x00dev) || rt2x00_is_soc(rt2x00dev))
		rt2x00dev->hw->wiphy->flags &= ~WIPHY_FLAG_PS_ON_BY_DEFAULT;

	/*
	 * Initialize all hw fields.
	 */
	rt2x00dev->hw->flags =
	    IEEE80211_HW_SIGNAL_DBM |
	    IEEE80211_HW_SUPPORTS_PS |
	    IEEE80211_HW_PS_NULLFUNC_STACK |
	    IEEE80211_HW_AMPDU_AGGREGATION;
	/*
	 * Don't set IEEE80211_HW_HOST_BROADCAST_PS_BUFFERING for USB devices
	 * unless we are capable of sending the buffered frames out after the
	 * DTIM transmission using rt2x00lib_beacondone. This will send out
	 * multicast and broadcast traffic immediately instead of buffering it
	 * infinitly and thus dropping it after some time.
	 */
	if (!rt2x00_is_usb(rt2x00dev))
		rt2x00dev->hw->flags |=
			IEEE80211_HW_HOST_BROADCAST_PS_BUFFERING;

	SET_IEEE80211_DEV(rt2x00dev->hw, rt2x00dev->dev);
	SET_IEEE80211_PERM_ADDR(rt2x00dev->hw,
				rt2x00_eeprom_addr(rt2x00dev,
						   EEPROM_MAC_ADDR_0));

	/*
	 * As rt2800 has a global fallback table we cannot specify
	 * more then one tx rate per frame but since the hw will
	 * try several rates (based on the fallback table) we should
	 * initialize max_report_rates to the maximum number of rates
	 * we are going to try. Otherwise mac80211 will truncate our
	 * reported tx rates and the rc algortihm will end up with
	 * incorrect data.
	 */
	rt2x00dev->hw->max_rates = 1;
	rt2x00dev->hw->max_report_rates = 7;
	rt2x00dev->hw->max_rate_tries = 1;

	rt2x00_eeprom_read(rt2x00dev, EEPROM_NIC_CONF0, &eeprom);

	/*
	 * Initialize hw_mode information.
	 */
	spec->supported_bands = SUPPORT_BAND_2GHZ;
	spec->supported_rates = SUPPORT_RATE_CCK | SUPPORT_RATE_OFDM;

	if (rt2x00_rf(rt2x00dev, RF2820) ||
	    rt2x00_rf(rt2x00dev, RF2720)) {
		spec->num_channels = 14;
		spec->channels = rf_vals;
	} else if (rt2x00_rf(rt2x00dev, RF2850) ||
		   rt2x00_rf(rt2x00dev, RF2750)) {
		spec->supported_bands |= SUPPORT_BAND_5GHZ;
		spec->num_channels = ARRAY_SIZE(rf_vals);
		spec->channels = rf_vals;
	} else if (rt2x00_rf(rt2x00dev, RF3020) ||
		   rt2x00_rf(rt2x00dev, RF2020) ||
		   rt2x00_rf(rt2x00dev, RF3021) ||
		   rt2x00_rf(rt2x00dev, RF3022) ||
		   rt2x00_rf(rt2x00dev, RF3320) ||
<<<<<<< HEAD
=======
		   rt2x00_rf(rt2x00dev, RF5370) ||
>>>>>>> d762f438
		   rt2x00_rf(rt2x00dev, RF5390)) {
		spec->num_channels = 14;
		spec->channels = rf_vals_3x;
	} else if (rt2x00_rf(rt2x00dev, RF3052)) {
		spec->supported_bands |= SUPPORT_BAND_5GHZ;
		spec->num_channels = ARRAY_SIZE(rf_vals_3x);
		spec->channels = rf_vals_3x;
	}

	/*
	 * Initialize HT information.
	 */
	if (!rt2x00_rf(rt2x00dev, RF2020))
		spec->ht.ht_supported = true;
	else
		spec->ht.ht_supported = false;

	spec->ht.cap =
	    IEEE80211_HT_CAP_SUP_WIDTH_20_40 |
	    IEEE80211_HT_CAP_GRN_FLD |
	    IEEE80211_HT_CAP_SGI_20 |
	    IEEE80211_HT_CAP_SGI_40;

	if (rt2x00_get_field16(eeprom, EEPROM_NIC_CONF0_TXPATH) >= 2)
		spec->ht.cap |= IEEE80211_HT_CAP_TX_STBC;

	spec->ht.cap |=
	    rt2x00_get_field16(eeprom, EEPROM_NIC_CONF0_RXPATH) <<
		IEEE80211_HT_CAP_RX_STBC_SHIFT;

	spec->ht.ampdu_factor = 3;
	spec->ht.ampdu_density = 4;
	spec->ht.mcs.tx_params =
	    IEEE80211_HT_MCS_TX_DEFINED |
	    IEEE80211_HT_MCS_TX_RX_DIFF |
	    ((rt2x00_get_field16(eeprom, EEPROM_NIC_CONF0_TXPATH) - 1) <<
		IEEE80211_HT_MCS_TX_MAX_STREAMS_SHIFT);

	switch (rt2x00_get_field16(eeprom, EEPROM_NIC_CONF0_RXPATH)) {
	case 3:
		spec->ht.mcs.rx_mask[2] = 0xff;
	case 2:
		spec->ht.mcs.rx_mask[1] = 0xff;
	case 1:
		spec->ht.mcs.rx_mask[0] = 0xff;
		spec->ht.mcs.rx_mask[4] = 0x1; /* MCS32 */
		break;
	}

	/*
	 * Create channel information array
	 */
	info = kcalloc(spec->num_channels, sizeof(*info), GFP_KERNEL);
	if (!info)
		return -ENOMEM;

	spec->channels_info = info;

	default_power1 = rt2x00_eeprom_addr(rt2x00dev, EEPROM_TXPOWER_BG1);
	default_power2 = rt2x00_eeprom_addr(rt2x00dev, EEPROM_TXPOWER_BG2);

	for (i = 0; i < 14; i++) {
		info[i].default_power1 = default_power1[i];
		info[i].default_power2 = default_power2[i];
	}

	if (spec->num_channels > 14) {
		default_power1 = rt2x00_eeprom_addr(rt2x00dev, EEPROM_TXPOWER_A1);
		default_power2 = rt2x00_eeprom_addr(rt2x00dev, EEPROM_TXPOWER_A2);

		for (i = 14; i < spec->num_channels; i++) {
			info[i].default_power1 = default_power1[i];
			info[i].default_power2 = default_power2[i];
		}
	}

	return 0;
}
EXPORT_SYMBOL_GPL(rt2800_probe_hw_mode);

/*
 * IEEE80211 stack callback functions.
 */
void rt2800_get_tkip_seq(struct ieee80211_hw *hw, u8 hw_key_idx, u32 *iv32,
			 u16 *iv16)
{
	struct rt2x00_dev *rt2x00dev = hw->priv;
	struct mac_iveiv_entry iveiv_entry;
	u32 offset;

	offset = MAC_IVEIV_ENTRY(hw_key_idx);
	rt2800_register_multiread(rt2x00dev, offset,
				      &iveiv_entry, sizeof(iveiv_entry));

	memcpy(iv16, &iveiv_entry.iv[0], sizeof(*iv16));
	memcpy(iv32, &iveiv_entry.iv[4], sizeof(*iv32));
}
EXPORT_SYMBOL_GPL(rt2800_get_tkip_seq);

int rt2800_set_rts_threshold(struct ieee80211_hw *hw, u32 value)
{
	struct rt2x00_dev *rt2x00dev = hw->priv;
	u32 reg;
	bool enabled = (value < IEEE80211_MAX_RTS_THRESHOLD);

	rt2800_register_read(rt2x00dev, TX_RTS_CFG, &reg);
	rt2x00_set_field32(&reg, TX_RTS_CFG_RTS_THRES, value);
	rt2800_register_write(rt2x00dev, TX_RTS_CFG, reg);

	rt2800_register_read(rt2x00dev, CCK_PROT_CFG, &reg);
	rt2x00_set_field32(&reg, CCK_PROT_CFG_RTS_TH_EN, enabled);
	rt2800_register_write(rt2x00dev, CCK_PROT_CFG, reg);

	rt2800_register_read(rt2x00dev, OFDM_PROT_CFG, &reg);
	rt2x00_set_field32(&reg, OFDM_PROT_CFG_RTS_TH_EN, enabled);
	rt2800_register_write(rt2x00dev, OFDM_PROT_CFG, reg);

	rt2800_register_read(rt2x00dev, MM20_PROT_CFG, &reg);
	rt2x00_set_field32(&reg, MM20_PROT_CFG_RTS_TH_EN, enabled);
	rt2800_register_write(rt2x00dev, MM20_PROT_CFG, reg);

	rt2800_register_read(rt2x00dev, MM40_PROT_CFG, &reg);
	rt2x00_set_field32(&reg, MM40_PROT_CFG_RTS_TH_EN, enabled);
	rt2800_register_write(rt2x00dev, MM40_PROT_CFG, reg);

	rt2800_register_read(rt2x00dev, GF20_PROT_CFG, &reg);
	rt2x00_set_field32(&reg, GF20_PROT_CFG_RTS_TH_EN, enabled);
	rt2800_register_write(rt2x00dev, GF20_PROT_CFG, reg);

	rt2800_register_read(rt2x00dev, GF40_PROT_CFG, &reg);
	rt2x00_set_field32(&reg, GF40_PROT_CFG_RTS_TH_EN, enabled);
	rt2800_register_write(rt2x00dev, GF40_PROT_CFG, reg);

	return 0;
}
EXPORT_SYMBOL_GPL(rt2800_set_rts_threshold);

int rt2800_conf_tx(struct ieee80211_hw *hw, u16 queue_idx,
		   const struct ieee80211_tx_queue_params *params)
{
	struct rt2x00_dev *rt2x00dev = hw->priv;
	struct data_queue *queue;
	struct rt2x00_field32 field;
	int retval;
	u32 reg;
	u32 offset;

	/*
	 * First pass the configuration through rt2x00lib, that will
	 * update the queue settings and validate the input. After that
	 * we are free to update the registers based on the value
	 * in the queue parameter.
	 */
	retval = rt2x00mac_conf_tx(hw, queue_idx, params);
	if (retval)
		return retval;

	/*
	 * We only need to perform additional register initialization
	 * for WMM queues/
	 */
	if (queue_idx >= 4)
		return 0;

	queue = rt2x00queue_get_tx_queue(rt2x00dev, queue_idx);

	/* Update WMM TXOP register */
	offset = WMM_TXOP0_CFG + (sizeof(u32) * (!!(queue_idx & 2)));
	field.bit_offset = (queue_idx & 1) * 16;
	field.bit_mask = 0xffff << field.bit_offset;

	rt2800_register_read(rt2x00dev, offset, &reg);
	rt2x00_set_field32(&reg, field, queue->txop);
	rt2800_register_write(rt2x00dev, offset, reg);

	/* Update WMM registers */
	field.bit_offset = queue_idx * 4;
	field.bit_mask = 0xf << field.bit_offset;

	rt2800_register_read(rt2x00dev, WMM_AIFSN_CFG, &reg);
	rt2x00_set_field32(&reg, field, queue->aifs);
	rt2800_register_write(rt2x00dev, WMM_AIFSN_CFG, reg);

	rt2800_register_read(rt2x00dev, WMM_CWMIN_CFG, &reg);
	rt2x00_set_field32(&reg, field, queue->cw_min);
	rt2800_register_write(rt2x00dev, WMM_CWMIN_CFG, reg);

	rt2800_register_read(rt2x00dev, WMM_CWMAX_CFG, &reg);
	rt2x00_set_field32(&reg, field, queue->cw_max);
	rt2800_register_write(rt2x00dev, WMM_CWMAX_CFG, reg);

	/* Update EDCA registers */
	offset = EDCA_AC0_CFG + (sizeof(u32) * queue_idx);

	rt2800_register_read(rt2x00dev, offset, &reg);
	rt2x00_set_field32(&reg, EDCA_AC0_CFG_TX_OP, queue->txop);
	rt2x00_set_field32(&reg, EDCA_AC0_CFG_AIFSN, queue->aifs);
	rt2x00_set_field32(&reg, EDCA_AC0_CFG_CWMIN, queue->cw_min);
	rt2x00_set_field32(&reg, EDCA_AC0_CFG_CWMAX, queue->cw_max);
	rt2800_register_write(rt2x00dev, offset, reg);

	return 0;
}
EXPORT_SYMBOL_GPL(rt2800_conf_tx);

u64 rt2800_get_tsf(struct ieee80211_hw *hw)
{
	struct rt2x00_dev *rt2x00dev = hw->priv;
	u64 tsf;
	u32 reg;

	rt2800_register_read(rt2x00dev, TSF_TIMER_DW1, &reg);
	tsf = (u64) rt2x00_get_field32(reg, TSF_TIMER_DW1_HIGH_WORD) << 32;
	rt2800_register_read(rt2x00dev, TSF_TIMER_DW0, &reg);
	tsf |= rt2x00_get_field32(reg, TSF_TIMER_DW0_LOW_WORD);

	return tsf;
}
EXPORT_SYMBOL_GPL(rt2800_get_tsf);

int rt2800_ampdu_action(struct ieee80211_hw *hw, struct ieee80211_vif *vif,
			enum ieee80211_ampdu_mlme_action action,
			struct ieee80211_sta *sta, u16 tid, u16 *ssn,
			u8 buf_size)
{
	int ret = 0;

	switch (action) {
	case IEEE80211_AMPDU_RX_START:
	case IEEE80211_AMPDU_RX_STOP:
		/*
		 * The hw itself takes care of setting up BlockAck mechanisms.
		 * So, we only have to allow mac80211 to nagotiate a BlockAck
		 * agreement. Once that is done, the hw will BlockAck incoming
		 * AMPDUs without further setup.
		 */
		break;
	case IEEE80211_AMPDU_TX_START:
		ieee80211_start_tx_ba_cb_irqsafe(vif, sta->addr, tid);
		break;
	case IEEE80211_AMPDU_TX_STOP:
		ieee80211_stop_tx_ba_cb_irqsafe(vif, sta->addr, tid);
		break;
	case IEEE80211_AMPDU_TX_OPERATIONAL:
		break;
	default:
		WARNING((struct rt2x00_dev *)hw->priv, "Unknown AMPDU action\n");
	}

	return ret;
}
EXPORT_SYMBOL_GPL(rt2800_ampdu_action);

int rt2800_get_survey(struct ieee80211_hw *hw, int idx,
		      struct survey_info *survey)
{
	struct rt2x00_dev *rt2x00dev = hw->priv;
	struct ieee80211_conf *conf = &hw->conf;
	u32 idle, busy, busy_ext;

	if (idx != 0)
		return -ENOENT;

	survey->channel = conf->channel;

	rt2800_register_read(rt2x00dev, CH_IDLE_STA, &idle);
	rt2800_register_read(rt2x00dev, CH_BUSY_STA, &busy);
	rt2800_register_read(rt2x00dev, CH_BUSY_STA_SEC, &busy_ext);

	if (idle || busy) {
		survey->filled = SURVEY_INFO_CHANNEL_TIME |
				 SURVEY_INFO_CHANNEL_TIME_BUSY |
				 SURVEY_INFO_CHANNEL_TIME_EXT_BUSY;

		survey->channel_time = (idle + busy) / 1000;
		survey->channel_time_busy = busy / 1000;
		survey->channel_time_ext_busy = busy_ext / 1000;
	}

	return 0;

}
EXPORT_SYMBOL_GPL(rt2800_get_survey);

MODULE_AUTHOR(DRV_PROJECT ", Bartlomiej Zolnierkiewicz");
MODULE_VERSION(DRV_VERSION);
MODULE_DESCRIPTION("Ralink RT2800 library");
MODULE_LICENSE("GPL");<|MERGE_RESOLUTION|>--- conflicted
+++ resolved
@@ -737,20 +737,11 @@
 		/* TX_STA_FIFO_PID_QUEUE is a 2-bit field, thus
 		 * qid is guaranteed to be one of the TX QIDs
 		 */
-<<<<<<< HEAD
-		pid = rt2x00_get_field32(reg, TX_STA_FIFO_PID_QUEUE);
-		if (pid >= QID_RX)
-			continue;
-
-		queue = rt2x00queue_get_tx_queue(rt2x00dev, pid);
-		if (unlikely(!queue))
-=======
 		qid = rt2x00_get_field32(reg, TX_STA_FIFO_PID_QUEUE);
 		queue = rt2x00queue_get_tx_queue(rt2x00dev, qid);
 		if (unlikely(!queue)) {
 			WARNING(rt2x00dev, "Got TX status for an unavailable "
 					   "queue %u, dropping\n", qid);
->>>>>>> d762f438
 			continue;
 		}
 
@@ -1240,8 +1231,6 @@
 		rt2800_register_read(rt2x00dev, BCN_TIME_CFG, &reg);
 		rt2x00_set_field32(&reg, BCN_TIME_CFG_TSF_SYNC, conf->sync);
 		rt2800_register_write(rt2x00dev, BCN_TIME_CFG, reg);
-<<<<<<< HEAD
-=======
 
 		if (conf->sync == TSF_SYNC_AP_NONE) {
 			/*
@@ -1261,7 +1250,6 @@
 			rt2x00_set_field32(&reg, TBTT_SYNC_CFG_TBTT_ADJUST, 16);
 			rt2800_register_write(rt2x00dev, TBTT_SYNC_CFG, reg);
 		}
->>>>>>> d762f438
 	}
 
 	if (flags & CONFIG_UPDATE_MAC) {
@@ -1652,10 +1640,6 @@
 					 struct channel_info *info)
 {
 	u8 rfcsr;
-<<<<<<< HEAD
-	u16 eeprom;
-=======
->>>>>>> d762f438
 
 	rt2800_rfcsr_write(rt2x00dev, 8, rf->rf1);
 	rt2800_rfcsr_write(rt2x00dev, 9, rf->rf3);
@@ -1685,18 +1669,10 @@
 		rt2x00_set_field8(&rfcsr, RFCSR17_CODE, rt2x00dev->freq_offset);
 	rt2800_rfcsr_write(rt2x00dev, 17, rfcsr);
 
-<<<<<<< HEAD
-	rt2x00_eeprom_read(rt2x00dev, EEPROM_NIC_CONF1, &eeprom);
 	if (rf->channel <= 14) {
 		int idx = rf->channel-1;
 
-		if (rt2x00_get_field16(eeprom, EEPROM_NIC_CONF1_BT_COEXIST)) {
-=======
-	if (rf->channel <= 14) {
-		int idx = rf->channel-1;
-
 		if (test_bit(CAPABILITY_BT_COEXIST, &rt2x00dev->cap_flags)) {
->>>>>>> d762f438
 			if (rt2x00_rt_rev_gte(rt2x00dev, RT5390, REV_RT5390F)) {
 				/* r55/r59 value array of channel 1~14 */
 				static const char r55_bt_rev[] = {0x83, 0x83,
@@ -1775,12 +1751,8 @@
 	    rt2x00_rf(rt2x00dev, RF3052) ||
 	    rt2x00_rf(rt2x00dev, RF3320))
 		rt2800_config_channel_rf3xxx(rt2x00dev, conf, rf, info);
-<<<<<<< HEAD
-	else if (rt2x00_rf(rt2x00dev, RF5390))
-=======
 	else if (rt2x00_rf(rt2x00dev, RF5370) ||
 		 rt2x00_rf(rt2x00dev, RF5390))
->>>>>>> d762f438
 		rt2800_config_channel_rf53xx(rt2x00dev, conf, rf, info);
 	else
 		rt2800_config_channel_rf2xxx(rt2x00dev, conf, rf, info);
@@ -1795,13 +1767,8 @@
 
 	if (rf->channel <= 14) {
 		if (!rt2x00_rt(rt2x00dev, RT5390)) {
-<<<<<<< HEAD
-			if (test_bit(CONFIG_EXTERNAL_LNA_BG,
-				     &rt2x00dev->flags)) {
-=======
 			if (test_bit(CAPABILITY_EXTERNAL_LNA_BG,
 				     &rt2x00dev->cap_flags)) {
->>>>>>> d762f438
 				rt2800_bbp_write(rt2x00dev, 82, 0x62);
 				rt2800_bbp_write(rt2x00dev, 75, 0x46);
 			} else {
@@ -1877,8 +1844,6 @@
 	rt2800_register_read(rt2x00dev, CH_BUSY_STA_SEC, &reg);
 }
 
-<<<<<<< HEAD
-=======
 static int rt2800_get_gain_calibration_delta(struct rt2x00_dev *rt2x00dev)
 {
 	u8 tssi_bounds[9];
@@ -1989,20 +1954,12 @@
 	return (i - 4) * step;
 }
 
->>>>>>> d762f438
 static int rt2800_get_txpower_bw_comp(struct rt2x00_dev *rt2x00dev,
 				      enum ieee80211_band band)
 {
 	u16 eeprom;
 	u8 comp_en;
 	u8 comp_type;
-<<<<<<< HEAD
-	int comp_value;
-
-	rt2x00_eeprom_read(rt2x00dev, EEPROM_TXPOWER_DELTA, &eeprom);
-
-	if (eeprom == 0xffff)
-=======
 	int comp_value = 0;
 
 	rt2x00_eeprom_read(rt2x00dev, EEPROM_TXPOWER_DELTA, &eeprom);
@@ -2012,7 +1969,6 @@
 	 */
 	if (eeprom == 0xffff ||
 	    !test_bit(CONFIG_CHANNEL_HT40, &rt2x00dev->flags))
->>>>>>> d762f438
 		return 0;
 
 	if (band == IEEE80211_BAND_2GHZ) {
@@ -2042,17 +1998,9 @@
 	return comp_value;
 }
 
-<<<<<<< HEAD
-static u8 rt2800_compesate_txpower(struct rt2x00_dev *rt2x00dev,
-				     int is_rate_b,
-				     enum ieee80211_band band,
-				     int power_level,
-				     u8 txpower)
-=======
 static u8 rt2800_compensate_txpower(struct rt2x00_dev *rt2x00dev, int is_rate_b,
 				   enum ieee80211_band band, int power_level,
 				   u8 txpower, int delta)
->>>>>>> d762f438
 {
 	u32 reg;
 	u16 eeprom;
@@ -2060,22 +2008,11 @@
 	u8 eirp_txpower;
 	u8 eirp_txpower_criterion;
 	u8 reg_limit;
-<<<<<<< HEAD
-	int bw_comp = 0;
-=======
->>>>>>> d762f438
 
 	if (!((band == IEEE80211_BAND_5GHZ) && is_rate_b))
 		return txpower;
 
-<<<<<<< HEAD
-	if (test_bit(CONFIG_CHANNEL_HT40, &rt2x00dev->flags))
-		bw_comp = rt2800_get_txpower_bw_comp(rt2x00dev, band);
-
-	if (test_bit(CONFIG_SUPPORT_POWER_LIMIT, &rt2x00dev->flags)) {
-=======
 	if (test_bit(CAPABILITY_POWER_LIMIT, &rt2x00dev->cap_flags)) {
->>>>>>> d762f438
 		/*
 		 * Check if eirp txpower exceed txpower_limit.
 		 * We use OFDM 6M as criterion and its eirp txpower
@@ -2097,31 +2034,19 @@
 						 EEPROM_EIRP_MAX_TX_POWER_5GHZ);
 
 		eirp_txpower = eirp_txpower_criterion + (txpower - criterion) +
-<<<<<<< HEAD
-				       (is_rate_b ? 4 : 0) + bw_comp;
-=======
 			       (is_rate_b ? 4 : 0) + delta;
->>>>>>> d762f438
 
 		reg_limit = (eirp_txpower > power_level) ?
 					(eirp_txpower - power_level) : 0;
 	} else
 		reg_limit = 0;
 
-<<<<<<< HEAD
-	return txpower + bw_comp - reg_limit;
-}
-
-static void rt2800_config_txpower(struct rt2x00_dev *rt2x00dev,
-				  struct ieee80211_conf *conf)
-=======
 	return txpower + delta - reg_limit;
 }
 
 static void rt2800_config_txpower(struct rt2x00_dev *rt2x00dev,
 				  enum ieee80211_band band,
 				  int power_level)
->>>>>>> d762f438
 {
 	u8 txpower;
 	u16 eeprom;
@@ -2129,30 +2054,21 @@
 	u32 reg;
 	u8 r1;
 	u32 offset;
-<<<<<<< HEAD
-	enum ieee80211_band band = conf->channel->band;
-	int power_level = conf->power_level;
+	int delta;
+
+	/*
+	 * Calculate HT40 compensation delta
+	 */
+	delta = rt2800_get_txpower_bw_comp(rt2x00dev, band);
+
+	/*
+	 * calculate temperature compensation delta
+	 */
+	delta += rt2800_get_gain_calibration_delta(rt2x00dev);
 
 	/*
 	 * set to normal bbp tx power control mode: +/- 0dBm
 	 */
-=======
-	int delta;
-
-	/*
-	 * Calculate HT40 compensation delta
-	 */
-	delta = rt2800_get_txpower_bw_comp(rt2x00dev, band);
-
-	/*
-	 * calculate temperature compensation delta
-	 */
-	delta += rt2800_get_gain_calibration_delta(rt2x00dev);
-
-	/*
-	 * set to normal bbp tx power control mode: +/- 0dBm
-	 */
->>>>>>> d762f438
 	rt2800_bbp_read(rt2x00dev, 1, &r1);
 	rt2x00_set_field8(&r1, BBP1_TX_POWER_CTRL, 0);
 	rt2800_bbp_write(rt2x00dev, 1, r1);
@@ -2177,13 +2093,8 @@
 		 */
 		txpower = rt2x00_get_field16(eeprom,
 					     EEPROM_TXPOWER_BYRATE_RATE0);
-<<<<<<< HEAD
-		txpower = rt2800_compesate_txpower(rt2x00dev, is_rate_b, band,
-					     power_level, txpower);
-=======
 		txpower = rt2800_compensate_txpower(rt2x00dev, is_rate_b, band,
 					     power_level, txpower, delta);
->>>>>>> d762f438
 		rt2x00_set_field32(&reg, TX_PWR_CFG_RATE0, txpower);
 
 		/*
@@ -2193,13 +2104,8 @@
 		 */
 		txpower = rt2x00_get_field16(eeprom,
 					     EEPROM_TXPOWER_BYRATE_RATE1);
-<<<<<<< HEAD
-		txpower = rt2800_compesate_txpower(rt2x00dev, is_rate_b, band,
-					     power_level, txpower);
-=======
 		txpower = rt2800_compensate_txpower(rt2x00dev, is_rate_b, band,
 					     power_level, txpower, delta);
->>>>>>> d762f438
 		rt2x00_set_field32(&reg, TX_PWR_CFG_RATE1, txpower);
 
 		/*
@@ -2209,13 +2115,8 @@
 		 */
 		txpower = rt2x00_get_field16(eeprom,
 					     EEPROM_TXPOWER_BYRATE_RATE2);
-<<<<<<< HEAD
-		txpower = rt2800_compesate_txpower(rt2x00dev, is_rate_b, band,
-					     power_level, txpower);
-=======
 		txpower = rt2800_compensate_txpower(rt2x00dev, is_rate_b, band,
 					     power_level, txpower, delta);
->>>>>>> d762f438
 		rt2x00_set_field32(&reg, TX_PWR_CFG_RATE2, txpower);
 
 		/*
@@ -2225,13 +2126,8 @@
 		 */
 		txpower = rt2x00_get_field16(eeprom,
 					     EEPROM_TXPOWER_BYRATE_RATE3);
-<<<<<<< HEAD
-		txpower = rt2800_compesate_txpower(rt2x00dev, is_rate_b, band,
-					     power_level, txpower);
-=======
 		txpower = rt2800_compensate_txpower(rt2x00dev, is_rate_b, band,
 					     power_level, txpower, delta);
->>>>>>> d762f438
 		rt2x00_set_field32(&reg, TX_PWR_CFG_RATE3, txpower);
 
 		/* read the next four txpower values */
@@ -2246,13 +2142,8 @@
 		 */
 		txpower = rt2x00_get_field16(eeprom,
 					     EEPROM_TXPOWER_BYRATE_RATE0);
-<<<<<<< HEAD
-		txpower = rt2800_compesate_txpower(rt2x00dev, is_rate_b, band,
-					     power_level, txpower);
-=======
 		txpower = rt2800_compensate_txpower(rt2x00dev, is_rate_b, band,
 					     power_level, txpower, delta);
->>>>>>> d762f438
 		rt2x00_set_field32(&reg, TX_PWR_CFG_RATE4, txpower);
 
 		/*
@@ -2262,13 +2153,8 @@
 		 */
 		txpower = rt2x00_get_field16(eeprom,
 					     EEPROM_TXPOWER_BYRATE_RATE1);
-<<<<<<< HEAD
-		txpower = rt2800_compesate_txpower(rt2x00dev, is_rate_b, band,
-					     power_level, txpower);
-=======
 		txpower = rt2800_compensate_txpower(rt2x00dev, is_rate_b, band,
 					     power_level, txpower, delta);
->>>>>>> d762f438
 		rt2x00_set_field32(&reg, TX_PWR_CFG_RATE5, txpower);
 
 		/*
@@ -2278,13 +2164,8 @@
 		 */
 		txpower = rt2x00_get_field16(eeprom,
 					     EEPROM_TXPOWER_BYRATE_RATE2);
-<<<<<<< HEAD
-		txpower = rt2800_compesate_txpower(rt2x00dev, is_rate_b, band,
-					     power_level, txpower);
-=======
 		txpower = rt2800_compensate_txpower(rt2x00dev, is_rate_b, band,
 					     power_level, txpower, delta);
->>>>>>> d762f438
 		rt2x00_set_field32(&reg, TX_PWR_CFG_RATE6, txpower);
 
 		/*
@@ -2294,13 +2175,8 @@
 		 */
 		txpower = rt2x00_get_field16(eeprom,
 					     EEPROM_TXPOWER_BYRATE_RATE3);
-<<<<<<< HEAD
-		txpower = rt2800_compesate_txpower(rt2x00dev, is_rate_b, band,
-					     power_level, txpower);
-=======
 		txpower = rt2800_compensate_txpower(rt2x00dev, is_rate_b, band,
 					     power_level, txpower, delta);
->>>>>>> d762f438
 		rt2x00_set_field32(&reg, TX_PWR_CFG_RATE7, txpower);
 
 		rt2800_register_write(rt2x00dev, offset, reg);
@@ -2370,19 +2246,12 @@
 	if (flags & IEEE80211_CONF_CHANGE_CHANNEL) {
 		rt2800_config_channel(rt2x00dev, libconf->conf,
 				      &libconf->rf, &libconf->channel);
-<<<<<<< HEAD
-		rt2800_config_txpower(rt2x00dev, libconf->conf);
-	}
-	if (flags & IEEE80211_CONF_CHANGE_POWER)
-		rt2800_config_txpower(rt2x00dev, libconf->conf);
-=======
 		rt2800_config_txpower(rt2x00dev, libconf->conf->channel->band,
 				      libconf->conf->power_level);
 	}
 	if (flags & IEEE80211_CONF_CHANGE_POWER)
 		rt2800_config_txpower(rt2x00dev, libconf->conf->channel->band,
 				      libconf->conf->power_level);
->>>>>>> d762f438
 	if (flags & IEEE80211_CONF_CHANGE_RETRY_LIMITS)
 		rt2800_config_retry_limit(rt2x00dev, libconf);
 	if (flags & IEEE80211_CONF_CHANGE_PS)
@@ -2543,11 +2412,7 @@
 	} else if (rt2800_is_305x_soc(rt2x00dev)) {
 		rt2800_register_write(rt2x00dev, TX_SW_CFG0, 0x00000400);
 		rt2800_register_write(rt2x00dev, TX_SW_CFG1, 0x00000000);
-<<<<<<< HEAD
-		rt2800_register_write(rt2x00dev, TX_SW_CFG2, 0x0000001f);
-=======
 		rt2800_register_write(rt2x00dev, TX_SW_CFG2, 0x00000030);
->>>>>>> d762f438
 	} else if (rt2x00_rt(rt2x00dev, RT5390)) {
 		rt2800_register_write(rt2x00dev, TX_SW_CFG0, 0x00000404);
 		rt2800_register_write(rt2x00dev, TX_SW_CFG1, 0x00080606);
@@ -3051,12 +2916,7 @@
 		ant = (div_mode == 3) ? 1 : 0;
 
 		/* check if this is a Bluetooth combo card */
-<<<<<<< HEAD
-		rt2x00_eeprom_read(rt2x00dev, EEPROM_NIC_CONF1, &eeprom);
-		if (rt2x00_get_field16(eeprom, EEPROM_NIC_CONF1_BT_COEXIST)) {
-=======
 		if (test_bit(CAPABILITY_BT_COEXIST, &rt2x00dev->cap_flags)) {
->>>>>>> d762f438
 			u32 reg;
 
 			rt2800_register_read(rt2x00dev, GPIO_CTRL_CFG, &reg);
@@ -3452,13 +3312,8 @@
 		    rt2x00_rt_rev_lt(rt2x00dev, RT3071, REV_RT3071E) ||
 		    rt2x00_rt_rev_lt(rt2x00dev, RT3090, REV_RT3090E) ||
 		    rt2x00_rt_rev_lt(rt2x00dev, RT3390, REV_RT3390E)) {
-<<<<<<< HEAD
-			if (!test_bit(CONFIG_EXTERNAL_LNA_BG,
-				      &rt2x00dev->flags))
-=======
 			if (!test_bit(CAPABILITY_EXTERNAL_LNA_BG,
 				      &rt2x00dev->cap_flags))
->>>>>>> d762f438
 				rt2x00_set_field8(&rfcsr, RFCSR17_R, 1);
 		}
 		rt2x00_eeprom_read(rt2x00dev, EEPROM_TXMIXER_GAIN_BG, &eeprom);
@@ -3832,10 +3687,7 @@
 	    !rt2x00_rf(rt2x00dev, RF3022) &&
 	    !rt2x00_rf(rt2x00dev, RF3052) &&
 	    !rt2x00_rf(rt2x00dev, RF3320) &&
-<<<<<<< HEAD
-=======
 	    !rt2x00_rf(rt2x00dev, RF5370) &&
->>>>>>> d762f438
 	    !rt2x00_rf(rt2x00dev, RF5390)) {
 		ERROR(rt2x00dev, "Invalid RF chipset detected.\n");
 		return -ENODEV;
@@ -3872,15 +3724,6 @@
 		rt2x00dev->default_ant.tx = ANTENNA_A;
 		rt2x00dev->default_ant.rx = ANTENNA_A;
 	}
-<<<<<<< HEAD
-
-	/*
-	 * Read frequency offset and RF programming sequence.
-	 */
-	rt2x00_eeprom_read(rt2x00dev, EEPROM_FREQ, &eeprom);
-	rt2x00dev->freq_offset = rt2x00_get_field16(eeprom, EEPROM_FREQ_OFFSET);
-=======
->>>>>>> d762f438
 
 	/*
 	 * Determine external LNA informations.
@@ -3926,11 +3769,7 @@
 
 	if (rt2x00_get_field16(eeprom, EEPROM_EIRP_MAX_TX_POWER_2GHZ) <
 					EIRP_MAX_TX_POWER_LIMIT)
-<<<<<<< HEAD
-		__set_bit(CONFIG_SUPPORT_POWER_LIMIT, &rt2x00dev->flags);
-=======
 		__set_bit(CAPABILITY_POWER_LIMIT, &rt2x00dev->cap_flags);
->>>>>>> d762f438
 
 	return 0;
 }
@@ -4151,10 +3990,7 @@
 		   rt2x00_rf(rt2x00dev, RF3021) ||
 		   rt2x00_rf(rt2x00dev, RF3022) ||
 		   rt2x00_rf(rt2x00dev, RF3320) ||
-<<<<<<< HEAD
-=======
 		   rt2x00_rf(rt2x00dev, RF5370) ||
->>>>>>> d762f438
 		   rt2x00_rf(rt2x00dev, RF5390)) {
 		spec->num_channels = 14;
 		spec->channels = rf_vals_3x;
