--- conflicted
+++ resolved
@@ -1417,12 +1417,7 @@
 	/* check core ops for sanity */
 	ret = pinctrl_check_ops(pctldev);
 	if (ret) {
-<<<<<<< HEAD
-		pr_err("%s pinctrl ops lacks necessary functions\n",
-			pctldesc->name);
-=======
 		dev_err(dev, "pinctrl ops lacks necessary functions\n");
->>>>>>> 366695ff
 		goto out_err;
 	}
 
